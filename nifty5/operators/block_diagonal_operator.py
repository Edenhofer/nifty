# This program is free software: you can redistribute it and/or modify
# it under the terms of the GNU General Public License as published by
# the Free Software Foundation, either version 3 of the License, or
# (at your option) any later version.
#
# This program is distributed in the hope that it will be useful,
# but WITHOUT ANY WARRANTY; without even the implied warranty of
# MERCHANTABILITY or FITNESS FOR A PARTICULAR PURPOSE.  See the
# GNU General Public License for more details.
#
# You should have received a copy of the GNU General Public License
# along with this program.  If not, see <http://www.gnu.org/licenses/>.
#
# Copyright(C) 2013-2019 Max-Planck-Society
#
# NIFTy is being developed at the Max-Planck-Institut fuer Astrophysik.

from ..multi_domain import MultiDomain
from ..multi_field import MultiField
from .endomorphic_operator import EndomorphicOperator


class BlockDiagonalOperator(EndomorphicOperator):
    """
    Parameters
    ----------
<<<<<<< HEAD
    domain : :class:`MultiDomain`
        Domain and target of the operator.
    operators : dict
        Dictionary with subdomain names as keys and :class:`LinearOperators` as items.
=======
    domain : MultiDomain
        Domain and target of the operator.
    operators : dict
        Dictionary with subdomain names as keys and LinearOperators as items.
>>>>>>> 4f8fa350
    """
    def __init__(self, domain, operators):
        if not isinstance(domain, MultiDomain):
            raise TypeError("MultiDomain expected")
        self._domain = domain
        self._ops = tuple(operators[key] for key in domain.keys())
        self._capability = self._all_ops
        for op in self._ops:
            if op is not None:
                self._capability &= op.capability

    def apply(self, x, mode):
        self._check_input(x, mode)
        val = tuple(op.apply(v, mode=mode) if op is not None else None
                    for op, v in zip(self._ops, x.values()))
        return MultiField(self._domain, val)

#    def draw_sample(self, from_inverse=False, dtype=np.float64):
#        dtype = MultiField.build_dtype(dtype, self._domain)
#        val = tuple(op.draw_sample(from_inverse, dtype)
#                    for op in self._op)
#        return MultiField(self._domain, val)

    def _combine_chain(self, op):
        if self._domain != op._domain:
            raise ValueError("domain mismatch")
        res = {key: v1(v2)
               for key, v1, v2 in zip(self._domain.keys(), self._ops, op._ops)}
        return BlockDiagonalOperator(self._domain, res)

    def _combine_sum(self, op, selfneg, opneg):
        from ..operators.sum_operator import SumOperator
        if self._domain != op._domain:
            raise ValueError("domain mismatch")
        res = {key: SumOperator.make([v1, v2], [selfneg, opneg])
               for key, v1, v2 in zip(self._domain.keys(), self._ops, op._ops)}
        return BlockDiagonalOperator(self._domain, res)<|MERGE_RESOLUTION|>--- conflicted
+++ resolved
@@ -24,17 +24,11 @@
     """
     Parameters
     ----------
-<<<<<<< HEAD
-    domain : :class:`MultiDomain`
-        Domain and target of the operator.
-    operators : dict
-        Dictionary with subdomain names as keys and :class:`LinearOperators` as items.
-=======
     domain : MultiDomain
         Domain and target of the operator.
     operators : dict
-        Dictionary with subdomain names as keys and LinearOperators as items.
->>>>>>> 4f8fa350
+        Dictionary with subdomain names as keys and :class:`LinearOperator`s
+        as items.
     """
     def __init__(self, domain, operators):
         if not isinstance(domain, MultiDomain):
