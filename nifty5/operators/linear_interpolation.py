# This program is free software: you can redistribute it and/or modify
# it under the terms of the GNU General Public License as published by
# the Free Software Foundation, either version 3 of the License, or
# (at your option) any later version.
#
# This program is distributed in the hope that it will be useful,
# but WITHOUT ANY WARRANTY; without even the implied warranty of
# MERCHANTABILITY or FITNESS FOR A PARTICULAR PURPOSE.  See the
# GNU General Public License for more details.
#
# You should have received a copy of the GNU General Public License
# along with this program.  If not, see <http://www.gnu.org/licenses/>.
#
# Copyright(C) 2013-2018 Max-Planck-Society
#
# NIFTy is being developed at the Max-Planck-Institut fuer Astrophysik
# and financially supported by the Studienstiftung des deutschen Volkes.

from __future__ import absolute_import, division, print_function

from numpy import (abs, arange, array, int64, mgrid, prod, ravel,
                   ravel_multi_index, zeros)
from scipy.sparse import coo_matrix
from scipy.sparse.linalg import aslinearoperator

from ..compat import *
from ..domains.rg_space import RGSpace
from ..domains.unstructured_domain import UnstructuredDomain
from ..field import Field
from ..sugar import makeDomain
from .linear_operator import LinearOperator


class LinearInterpolator(LinearOperator):
    def __init__(self, domain, positions):
        """
        Multilinear interpolation for points in an RGSpace

        :param domain:
            RGSpace
        :param positions:
<<<<<<< HEAD
            positions at which to interpolate, shape (dim, ndata)
=======
            positions at which to interpolate
            Field with UnstructuredDomain, shape (dim, ndata)
            positions that are not within the RGSpace get wrapped
            according to periodic boundary conditions
>>>>>>> c3773c76
        """
        self._domain = makeDomain(domain)
        N_points = positions.shape[1]
        self._target = makeDomain(UnstructuredDomain(N_points))
        self._capability = self.TIMES | self.ADJOINT_TIMES
        self._build_mat(positions, N_points)

    def _build_mat(self, positions, N_points):
        ndim = positions.shape[0]
        mg = mgrid[(slice(0, 2),)*ndim]
        mg = array(list(map(ravel, mg)))
        dist = []
        for dom in self.domain:
            if isinstance(dom, UnstructuredDomain):
                dist.append([1]*len(dom.shape))
            elif isinstance(dom, RGSpace):
                dist.append(list(dom.distances))
            else:
                raise TypeError
        dist = array(dist).flatten().reshape((-1, 1))
        pos = positions/dist
        excess = pos-pos.astype(int64)
        pos = pos.astype(int64)
        max_index = array(self.domain[0].shape).reshape((-1,)+(1,))
        data = zeros((len(mg[0]), N_points))
        ii = zeros((len(mg[0]), N_points), dtype=int64)
        jj = zeros((len(mg[0]), N_points), dtype=int64)
        for i in range(len(mg[0])):
            factor = prod(abs(1-mg[:, i].reshape((-1, 1))-excess), axis=0)
            data[i, :] = factor
            fromi = (pos+mg[:, i].reshape((-1, 1))) % max_index
            ii[i, :] = arange(N_points)
            jj[i, :] = ravel_multi_index(fromi, self.domain.shape)
        self._mat = coo_matrix((data.reshape(-1),
                               (ii.reshape(-1), jj.reshape(-1))),
                               (N_points, prod(self.domain.shape)))
        self._mat = aslinearoperator(self._mat)

    def apply(self, x, mode):
        self._check_input(x, mode)
        x_val = x.to_global_data()
        if mode == self.TIMES:
            res = self._mat.matvec(x_val.reshape((-1,)))
            return Field.from_global_data(self.target, res)
        res = self._mat.rmatvec(x_val).reshape(self.domain.shape)
        return Field.from_global_data(self.domain, res)


# import numpy as np
# from ..domains.rg_space import RGSpace
# import itertools
#
#
# class LinearInterpolator(LinearOperator):
#     def __init__(self, domain, positions):
#         """
#         :param domain:
#             RGSpace
#         :param target:
#             UnstructuredDomain, shape (ndata,)
#         :param positions:
#             positions at which to interpolate
#             Field with UnstructuredDomain, shape (dim, ndata)
#         """
#         if not isinstance(domain, RGSpace):
#             raise TypeError("RGSpace needed")
#         if np.any(domain.shape < 2):
#             raise ValueError("RGSpace shape too small")
#         if positions.ndim != 2:
#             raise ValueError("positions must be a 2D array")
#         ndim = len(domain.shape)
#         if positions.shape[0] != ndim:
#             raise ValueError("shape mismatch")
#         self._domain = makeDomain(domain)
#         N_points = positions.shape[1]
#         dist = np.array(domain.distances).reshape((ndim, -1))
#         self._pos = positions/dist
#         shp = np.array(domain.shape, dtype=int).reshape((ndim, -1))
#         self._idx = np.maximum(0, np.minimum(shp-2, self._pos.astype(int)))
#         self._pos -= self._idx
#         tmp = tuple([0, 1] for i in range(ndim))
#         self._corners = np.array(list(itertools.product(*tmp)))
#         self._target = makeDomain(UnstructuredDomain(N_points))
#         self._capability = self.TIMES | self.ADJOINT_TIMES
#
#     def apply(self, x, mode):
#         self._check_input(x, mode)
#         x = x.to_global_data()
#         ndim = len(self._domain.shape)
#
#         res = np.zeros(self._tgt(mode).shape, dtype=x.dtype)
#         for corner in self._corners:
#             corner = corner.reshape(ndim, -1)
#             idx = self._idx+corner
#             idx2 = tuple(idx[t, :] for t in range(idx.shape[0]))
#             wgt = np.prod(self._pos*corner+(1-self._pos)*(1-corner), axis=0)
#             if mode == self.TIMES:
#                 res += wgt*x[idx2]
#             else:
#                 np.add.at(res, idx2, wgt*x)
#         return Field.from_global_data(self._tgt(mode), res)<|MERGE_RESOLUTION|>--- conflicted
+++ resolved
@@ -39,14 +39,10 @@
         :param domain:
             RGSpace
         :param positions:
-<<<<<<< HEAD
-            positions at which to interpolate, shape (dim, ndata)
-=======
             positions at which to interpolate
             Field with UnstructuredDomain, shape (dim, ndata)
             positions that are not within the RGSpace get wrapped
             according to periodic boundary conditions
->>>>>>> c3773c76
         """
         self._domain = makeDomain(domain)
         N_points = positions.shape[1]
