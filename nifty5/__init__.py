--- conflicted
+++ resolved
@@ -83,13 +83,9 @@
 from .library.poissonian_energy import PoissonianEnergy
 from .library.wiener_filter_curvature import WienerFilterCurvature
 from .library.wiener_filter_energy import WienerFilterEnergy
-<<<<<<< HEAD
-from .library.correlated_fields import make_correlated_field, make_mf_correlated_field
-from .library.bernoulli_energy import BernoulliEnergy
-=======
 from .library.correlated_fields import (make_correlated_field,
                                         make_mf_correlated_field)
->>>>>>> d85c3e6f
+from .library.bernoulli_energy import BernoulliEnergy
 
 from . import extra
 
