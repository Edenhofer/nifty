# This program is free software: you can redistribute it and/or modify
# it under the terms of the GNU General Public License as published by
# the Free Software Foundation, either version 3 of the License, or
# (at your option) any later version.
#
# This program is distributed in the hope that it will be useful,
# but WITHOUT ANY WARRANTY; without even the implied warranty of
# MERCHANTABILITY or FITNESS FOR A PARTICULAR PURPOSE.  See the
# GNU General Public License for more details.
#
# You should have received a copy of the GNU General Public License
# along with this program.  If not, see <http://www.gnu.org/licenses/>.
#
# Copyright(C) 2013-2019 Max-Planck-Society
#
# NIFTy is being developed at the Max-Planck-Institut fuer Astrophysik.

from ..minimization.energy_adapter import EnergyAdapter
from ..multi_field import MultiField
from ..operators.distributors import PowerDistributor
from ..operators.energy_operators import StandardHamiltonian, InverseGammaLikelihood
from ..operators.scaling_operator import ScalingOperator
from ..operators.simple_linear_operators import ducktape


def make_adjust_variances(a,
                          xi,
                          position,
                          samples=[],
                          scaling=None,
                          ic_samp=None):
    """Creates a Hamiltonian for constant likelihood optimizations.

    Constructs a Hamiltonian to solve constant likelihood optimizations of the
    form phi = a * xi under the constraint that phi remains constant.

    FIXME xi is white.

    Parameters
    ----------
    a : Operator
        Gives the amplitude when evaluated at a position.
    xi : Operator
        Gives the excitation when evaluated at a position.
    position : Field, MultiField
        Position of the entire problem.
    samples : Field, MultiField
        Residual samples of the whole problem.
    scaling : Float
        Optional rescaling of the Likelihood.
    ic_samp : Controller
        Iteration Controller for Hamiltonian.

    Returns
    -------
<<<<<<< HEAD
    StandardHamiltonian
        A Hamiltonian that can be used for further minimization
=======
    Energy
        Hamiltonian that can be used for further minimization.
>>>>>>> d1e5a734
    """

    d = a*xi
    d = (d.conjugate()*d).real
    n = len(samples)
    if n > 0:
        d_eval = 0.
        for i in range(n):
            d_eval = d_eval + d.force(position + samples[i])
        d_eval = d_eval/n
    else:
        d_eval = d.force(position)

    x = (a.conjugate()*a).real
    if scaling is not None:
        x = ScalingOperator(scaling, x.target)(x)

    return StandardHamiltonian(InverseGammaLikelihood(d_eval)(x), ic_samp=ic_samp)


def do_adjust_variances(position,
                        amplitude_operator,
                        minimizer,
                        xi_key='xi',
                        samples=[]):
    '''
    FIXME
    '''

    h_space = position[xi_key].domain[0]
    pd = PowerDistributor(h_space, amplitude_operator.target[0])
    a = pd(amplitude_operator)
    xi = ducktape(None, position.domain, xi_key)

    ham = make_adjust_variances(a, xi, position, samples=samples)

    # Minimize
    e = EnergyAdapter(
        position.extract(a.domain), ham, constants=[], want_metric=True)
    e, _ = minimizer(e)

    # Update position
    s_h_old = (a*xi).force(position)

    position = position.to_dict()
    position[xi_key] = s_h_old/a(e.position)
    position = MultiField.from_dict(position)
    position = MultiField.union([position, e.position])

    s_h_new = (a*xi).force(position)

    import numpy as np
    # TODO Move this into the tests
    np.testing.assert_allclose(s_h_new.to_global_data(),
                               s_h_old.to_global_data())
    return position<|MERGE_RESOLUTION|>--- conflicted
+++ resolved
@@ -53,13 +53,8 @@
 
     Returns
     -------
-<<<<<<< HEAD
-    StandardHamiltonian
-        A Hamiltonian that can be used for further minimization
-=======
     Energy
-        Hamiltonian that can be used for further minimization.
->>>>>>> d1e5a734
+        A Hamiltonian that can be used for further minimization.
     """
 
     d = a*xi
