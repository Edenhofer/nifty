# This program is free software: you can redistribute it and/or modify
# it under the terms of the GNU General Public License as published by
# the Free Software Foundation, either version 3 of the License, or
# (at your option) any later version.
#
# This program is distributed in the hope that it will be useful,
# but WITHOUT ANY WARRANTY; without even the implied warranty of
# MERCHANTABILITY or FITNESS FOR A PARTICULAR PURPOSE.  See the
# GNU General Public License for more details.
#
# You should have received a copy of the GNU General Public License
# along with this program.  If not, see <http://www.gnu.org/licenses/>.
#
# Copyright(C) 2013-2019 Max-Planck-Society
#
# NIFTy is being developed at the Max-Planck-Institut fuer Astrophysik.

from ..minimization.energy_adapter import EnergyAdapter
from ..multi_field import MultiField
from ..operators.distributors import PowerDistributor
from ..operators.energy_operators import Hamiltonian, InverseGammaLikelihood
from ..operators.scaling_operator import ScalingOperator
from ..operators.simple_linear_operators import ducktape


def make_adjust_variances(a,
                          xi,
                          position,
                          samples=[],
                          scaling=None,
                          ic_samp=None):
    """Creates a Hamiltonian for constant likelihood optimizations.

    Constructs a Hamiltonian to solve constant likelihood optimizations of the
    form phi = a * xi under the constraint that phi remains constant.

    FIXME xi is white.

    Parameters
    ----------
    a : Operator
        Gives the amplitude when evaluated at a position.
    xi : Operator
<<<<<<< HEAD
        Gives the excitation when evaluated at a position.
    postion : Field, MultiField
        Position of the whole problem.
=======
        Operator which gives the excitation when evaluated at a position
    position : Field, MultiField
        Position of the whole problem
>>>>>>> 95837aad
    samples : Field, MultiField
        Residual samples of the whole problem.
    scaling : Float
        Optional rescaling of the Likelihood.
    ic_samp : Controller
        Iteration Controller for Hamiltonian.

    Returns
    -------
    Energy
        Hamiltonian that can be used for further minimization.
    """

    d = a*xi
    d = (d.conjugate()*d).real
    n = len(samples)
    if n > 0:
        d_eval = 0.
        for i in range(n):
            d_eval = d_eval + d.force(position + samples[i])
        d_eval = d_eval/n
    else:
        d_eval = d.force(position)

    x = (a.conjugate()*a).real
    if scaling is not None:
        x = ScalingOperator(scaling, x.target)(x)

    return Hamiltonian(InverseGammaLikelihood(d_eval)(x), ic_samp=ic_samp)


def do_adjust_variances(position,
                        amplitude_operator,
                        minimizer,
                        xi_key='xi',
                        samples=[]):
    '''
    FIXME
    '''

    h_space = position[xi_key].domain[0]
    pd = PowerDistributor(h_space, amplitude_operator.target[0])
    a = pd(amplitude_operator)
    xi = ducktape(None, position.domain, xi_key)

    ham = make_adjust_variances(a, xi, position, samples=samples)

    # Minimize
    e = EnergyAdapter(
        position.extract(a.domain), ham, constants=[], want_metric=True)
    e, _ = minimizer(e)

    # Update position
    s_h_old = (a*xi).force(position)

    position = position.to_dict()
    position[xi_key] = s_h_old/a(e.position)
    position = MultiField.from_dict(position)
    position = MultiField.union([position, e.position])

    s_h_new = (a*xi).force(position)

    import numpy as np
    # TODO Move this into the tests
    np.testing.assert_allclose(s_h_new.to_global_data(),
                               s_h_old.to_global_data())
    return position<|MERGE_RESOLUTION|>--- conflicted
+++ resolved
@@ -41,15 +41,9 @@
     a : Operator
         Gives the amplitude when evaluated at a position.
     xi : Operator
-<<<<<<< HEAD
         Gives the excitation when evaluated at a position.
-    postion : Field, MultiField
-        Position of the whole problem.
-=======
-        Operator which gives the excitation when evaluated at a position
     position : Field, MultiField
-        Position of the whole problem
->>>>>>> 95837aad
+        Position of the entire problem.
     samples : Field, MultiField
         Residual samples of the whole problem.
     scaling : Float
