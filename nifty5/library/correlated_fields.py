--- conflicted
+++ resolved
@@ -252,11 +252,7 @@
 
 class _Amplitude(Operator):
     def __init__(self, target, fluctuations, flexibility, asperity,
-<<<<<<< HEAD
-                 loglogavgslope, azm, key, dofdex):
-=======
-                 loglogavgslope, totvol, key):
->>>>>>> 5bc51e4b
+                 loglogavgslope, azm, totvol, key, dofdex):
         """
         fluctuations > 0
         flexibility > 0
@@ -283,14 +279,12 @@
         
         twolog = _TwoLogIntegrations(target, space)
         dom = twolog.domain
-<<<<<<< HEAD
+
         shp = dom[space].shape
         totvol = target[space].harmonic_partner.get_default_codomain().total_volume
         expander = ContractionOperator(dom, spaces = space).adjoint
         ps_expander = ContractionOperator(twolog.target, spaces = space).adjoint
-=======
-        shp = dom.shape
->>>>>>> 5bc51e4b
+
 
         # Prepare constant fields
         foo = np.zeros(shp)
@@ -356,12 +350,8 @@
 
         self._azm = amplitude_offset
         self._prefix = prefix
-<<<<<<< HEAD
         self._total_N = total_N
-    
-=======
-
->>>>>>> 5bc51e4b
+
     @staticmethod
     def make(offset_amplitude_mean, offset_amplitude_stddev, prefix,
              total_N = 0,
@@ -389,10 +379,16 @@
                          asperity_stddev,
                          loglogavgslope_mean,
                          loglogavgslope_stddev,
-<<<<<<< HEAD
                          prefix = '',
                          index = None,
-                         dofdex = None):
+                         dofdex = None,
+                         harmonic_partner = None):
+        if harmonic_partner is None:
+            harmonic_partner = position_space.get_default_codomain()
+        else:
+            position_space.check_codomain(harmonic_partner)
+            harmonic_partner.check_codomain(position_space)
+
         if dofdex is None:
             dofdex = np.full(self._total_N, 0)
         else:
@@ -406,57 +402,25 @@
             space = 0
             N = 0
             position_space = makeDomain(position_space)
-        power_space = PowerSpace(position_space[space].get_default_codomain())
-=======
-                         prefix='',
-                         index=None,
-                         harmonic_partner = None):
-        if harmonic_partner is None:
-            harmonic_partner = position_space.get_default_codomain()
-        else:
-            position_space.check_codomain(harmonic_partner)
-            harmonic_partner.check_codomain(position_space)
-        fluctuations_mean = float(fluctuations_mean)
-        fluctuations_stddev = float(fluctuations_stddev)
-        flexibility_mean = float(flexibility_mean)
-        flexibility_stddev = float(flexibility_stddev)
-        asperity_mean = float(asperity_mean)
-        asperity_stddev = float(asperity_stddev)
-        loglogavgslope_mean = float(loglogavgslope_mean)
-        loglogavgslope_stddev = float(loglogavgslope_stddev)
->>>>>>> 5bc51e4b
         prefix = str(prefix)
         #assert isinstance(position_space[space], (RGSpace, HPSpace, GLSpace)
 
         fluct = _LognormalMomentMatching(fluctuations_mean,
                                          fluctuations_stddev,
-<<<<<<< HEAD
-                                         prefix + 'fluctuations',
+                                         self._prefix + prefix + 'fluctuations',
                                          N)
         flex = _LognormalMomentMatching(flexibility_mean, flexibility_stddev,
-                                        prefix + 'flexibility',
+                                        self._prefix + prefix + 'flexibility',
                                         N)
         asp = _LognormalMomentMatching(asperity_mean, asperity_stddev,
-                                       prefix + 'asperity', 
+                                       self._prefix + prefix + 'asperity', 
                                        N)
         avgsl = _normal(loglogavgslope_mean, loglogavgslope_stddev,
-                        prefix + 'loglogavgslope', N)
-        amp = _Amplitude(power_space,
-                         fluct, flex, asp, avgsl, self._azm, prefix + 'spectrum', dofdex)
-
-=======
-                                         self._prefix + prefix + 'fluctuations')
-        fluct = fluct*self._azm.one_over()
-        flex = _LognormalMomentMatching(flexibility_mean, flexibility_stddev,
-                                        self._prefix + prefix + 'flexibility')
-        asp = _LognormalMomentMatching(asperity_mean, asperity_stddev,
-                                       self._prefix + prefix + 'asperity')
-        avgsl = _normal(loglogavgslope_mean, loglogavgslope_stddev,
-                        self._prefix + prefix + 'loglogavgslope')
+                        self._prefix + prefix + 'loglogavgslope', N)
         amp = _Amplitude(PowerSpace(harmonic_partner),
-                         fluct, flex, asp, avgsl, position_space.total_volume,
-                         self._prefix + prefix + 'spectrum')
->>>>>>> 5bc51e4b
+                         fluct, flex, asp, avgsl, self._azm,
+                         self._prefix + prefix + 'spectrum', dofdex)
+
         if index is not None:
             self._a.insert(index, amp)
             self._position_spaces.insert(index, position_space)
@@ -466,16 +430,16 @@
             self._position_spaces.append(position_space)
             self._spaces.append(space)
 
-<<<<<<< HEAD
     def _finalize_from_op(self, zeromode, prefix=''):
+        assert isinstance(zeromode, Operator)
         n_amplitudes = len(self._a)
         if self._total_N > 0:
             hspace = makeDomain([UnstructuredDomain(self._total_N)] +
-                    [dd[-1].get_default_codomain() for dd in self._position_spaces])
+                    [dd.target[-1]for dd in self._a])
             spaces = list(1 + np.arange(n_amplitudes))
         else:
             hspace = makeDomain(
-                    [dd[-1].get_default_codomain() for dd in self._position_spaces])
+                     [dd.target[0].harmonic_partner for dd in self._a])
             spaces = tuple(range(n_amplitudes))
             spaces = list(np.arange(n_amplitudes))
 
@@ -490,23 +454,6 @@
             ht = (HarmonicTransformOperator(ht.target,
                                     self._position_spaces[i][self._spaces[i]],
                                     space=spaces[i]) @ ht)
-=======
-    def finalize_from_op(self, zeromode, prefix=''):
-        assert isinstance(zeromode, Operator)
-        hspace = makeDomain([dd.target[0].harmonic_partner for dd in self._a])
-        foo = np.ones(hspace.shape)
-        zeroind = len(hspace.shape)*(0,)
-        foo[zeroind] = 0
-        azm = VdotOperator(full(hspace, 1.)).adjoint @ zeromode
-
-        n_amplitudes = len(self._a)
-        ht = HarmonicTransformOperator(hspace,
-                                       self._position_spaces[0],
-                                       space=0)
-        for i in range(1, n_amplitudes):
-            ht = (HarmonicTransformOperator(
-                ht.target, self._position_spaces[i], space=i) @ ht)
->>>>>>> 5bc51e4b
 
         pd = PowerDistributor(hspace, self._a[0].target[self._spaces[0]], self._spaces[0])
         for i in range(1, n_amplitudes):
@@ -530,11 +477,7 @@
             raise NotImplementedError
             offset = float(offset)
 
-<<<<<<< HEAD
-        op = self._finalize_from_op(self._azm, self._prefix)
-=======
         op = self.finalize_from_op(self._azm)
->>>>>>> 5bc51e4b
         if prior_info > 0:
             from ..sugar import from_random
             samps = [
@@ -547,11 +490,8 @@
         lst = [('Offset amplitude', self.amplitude_total_offset),
                ('Total fluctuation amplitude', self.total_fluctuation)]
 
-<<<<<<< HEAD
-        namps = len(self.normalized_amplitudes)
-=======
+
         namps = len(self._a)
->>>>>>> 5bc51e4b
         if namps > 1:
             for ii in range(namps):
                 lst.append(('Slice fluctuation (space {})'.format(ii),
@@ -570,17 +510,9 @@
         from ..sugar import from_random
         scm = 1.
         for a in self._a:
-<<<<<<< HEAD
             op = a.fluctuation_amplitude*self._azm.one_over()
             res= np.array([op(from_random('normal',op.domain)).to_global_data()
                             for _ in range(nsamples)])
-=======
-            op = a.fluctuation_amplitude
-            res = np.array([
-                op(from_random('normal', op.domain)).to_global_data()
-                for _ in range(nsamples)
-            ])
->>>>>>> 5bc51e4b
             scm *= res**2 + 1.
         return fluctuations_slice_mean/np.mean(np.sqrt(scm))
 
