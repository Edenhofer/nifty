# This program is free software: you can redistribute it and/or modify
# it under the terms of the GNU General Public License as published by
# the Free Software Foundation, either version 3 of the License, or
# (at your option) any later version.
#
# This program is distributed in the hope that it will be useful,
# but WITHOUT ANY WARRANTY; without even the implied warranty of
# MERCHANTABILITY or FITNESS FOR A PARTICULAR PURPOSE.  See the
# GNU General Public License for more details.
#
# You should have received a copy of the GNU General Public License
# along with this program.  If not, see <http://www.gnu.org/licenses/>.
#
# Copyright(C) 2013-2018 Max-Planck-Society
#
# NIFTy is being developed at the Max-Planck-Institut fuer Astrophysik
# and financially supported by the Studienstiftung des deutschen Volkes.

import nifty5 as ift
import numpy as np


def get_random_LOS(n_los):
    starts = list(np.random.uniform(0, 1, (n_los, 2)).T)
    ends = list(np.random.uniform(0, 1, (n_los, 2)).T)
    return starts, ends


if __name__ == '__main__':
    # FIXME description of the tutorial
    np.random.seed(42)
    position_space = ift.RGSpace([128, 128])

    # Setting up an amplitude model
    A = ift.AmplitudeModel(position_space, 16, 1, 10, -4., 1, 0., 1.)
    dummy = ift.from_random('normal', A.domain)

    # Building the model for a correlated signal
    harmonic_space = position_space.get_default_codomain()
    ht = ift.HarmonicTransformOperator(harmonic_space, position_space)
    power_space = A.target[0]
    power_distributor = ift.PowerDistributor(harmonic_space, power_space)
    dummy = ift.Field.from_random('normal', harmonic_space)
    domain = ift.MultiDomain.union((A.domain,
                                    ift.MultiDomain.make({
                                        'xi': harmonic_space
                                    })))

    correlated_field = ht(power_distributor(A)*ift.FieldAdapter(domain, "xi"))
    # alternatively to the block above one can do:
    # correlated_field = ift.CorrelatedField(position_space, A)

    # apply some nonlinearity
    signal = ift.positive_tanh(correlated_field)

    # Building the Line of Sight response
    LOS_starts, LOS_ends = get_random_LOS(100)
    R = ift.LOSResponse(position_space, starts=LOS_starts, ends=LOS_ends)
    # build signal response model and model likelihood
    signal_response = R(signal)
    # specify noise
    data_space = R.target
    noise = .001
    N = ift.ScalingOperator(noise, data_space)

    # generate mock data
    MOCK_POSITION = ift.from_random('normal', domain)
    data = signal_response(MOCK_POSITION) + N.draw_sample()

    # set up model likelihood
    likelihood = ift.GaussianEnergy(mean=data, covariance=N)(signal_response)

    # set up minimization and inversion schemes
    ic_sampling = ift.GradientNormController(iteration_limit=100)
    ic_newton = ift.DeltaEnergyController(
        name='Newton', tol_rel_deltaE=1e-8, iteration_limit=100)
    minimizer = ift.NewtonCG(ic_newton)

    # build model Hamiltonian
    H = ift.Hamiltonian(likelihood, ic_sampling)

    INITIAL_POSITION = ift.from_random('normal', domain)
    position = INITIAL_POSITION

    plot = ift.Plot()
    plot.add(signal(MOCK_POSITION), title='Ground Truth')
    plot.add(R.adjoint_times(data), title='Data')
    plot.add([A(MOCK_POSITION)], title='Power Spectrum')
    plot.output(ny=1, nx=3, xsize=24, ysize=6, name="setup.png")

    # number of samples used to estimate the KL
    N_samples = 20
    for i in range(2):
<<<<<<< HEAD
        KL = ift.KL_Energy(position, H, N_samples, want_metric=True)
        KL, convergence = minimizer(KL)
        position = KL.position

        ift.plot(signal(KL.position), title="reconstruction")
        ift.plot([A(KL.position), A(MOCK_POSITION)], title="power")
        ift.plot_finish(nx=2, xsize=12, ysize=6, title="loop", name="loop.png")
=======
        metric = H(ift.Linearization.make_var(position)).metric
        samples = [
            metric.draw_sample(from_inverse=True) for _ in range(N_samples)
        ]

        KL = ift.SampledKullbachLeiblerDivergence(H, samples)
        KL = ift.EnergyAdapter(position, KL)
        KL, convergence = minimizer(KL)
        position = KL.position

        plot = ift.Plot()
        plot.add(signal(position), title="reconstruction")
        plot.add([A(position), A(MOCK_POSITION)], title="power")
        plot.output(ny=1, ysize=6, xsize=16, name="loop.png")
>>>>>>> c7e31fc6

    plot = ift.Plot()
    sc = ift.StatCalculator()
<<<<<<< HEAD
    for sample in KL.samples:
        sc.add(signal(sample+KL.position))
    ift.plot(sc.mean, title="mean")
    ift.plot(ift.sqrt(sc.var), title="std deviation")

    powers = [A(s+KL.position) for s in KL.samples]
    ift.plot([A(KL.position), A(MOCK_POSITION)]+powers, title="power")
    ift.plot_finish(nx=3, xsize=16, ysize=5, title="results",
                    name="results.png")
=======
    for sample in samples:
        sc.add(signal(sample+position))
    plot.add(sc.mean, title="Posterior Mean")
    plot.add(ift.sqrt(sc.var), title="Posterior Standard Deviation")

    powers = [A(s+position) for s in samples]
    plot.add(
        [A(position), A(MOCK_POSITION)]+powers,
        title="Sampled Posterior Power Spectrum")
    plot.output(ny=1, nx=3, xsize=24, ysize=6, name="results.png")
>>>>>>> c7e31fc6
<|MERGE_RESOLUTION|>--- conflicted
+++ resolved
@@ -91,52 +91,24 @@
     # number of samples used to estimate the KL
     N_samples = 20
     for i in range(2):
-<<<<<<< HEAD
         KL = ift.KL_Energy(position, H, N_samples, want_metric=True)
         KL, convergence = minimizer(KL)
         position = KL.position
 
-        ift.plot(signal(KL.position), title="reconstruction")
-        ift.plot([A(KL.position), A(MOCK_POSITION)], title="power")
-        ift.plot_finish(nx=2, xsize=12, ysize=6, title="loop", name="loop.png")
-=======
-        metric = H(ift.Linearization.make_var(position)).metric
-        samples = [
-            metric.draw_sample(from_inverse=True) for _ in range(N_samples)
-        ]
-
-        KL = ift.SampledKullbachLeiblerDivergence(H, samples)
-        KL = ift.EnergyAdapter(position, KL)
-        KL, convergence = minimizer(KL)
-        position = KL.position
-
         plot = ift.Plot()
-        plot.add(signal(position), title="reconstruction")
-        plot.add([A(position), A(MOCK_POSITION)], title="power")
+        plot.add(signal(KL.position), title="reconstruction")
+        plot.add([A(KL.position), A(MOCK_POSITION)], title="power")
         plot.output(ny=1, ysize=6, xsize=16, name="loop.png")
->>>>>>> c7e31fc6
 
     plot = ift.Plot()
     sc = ift.StatCalculator()
-<<<<<<< HEAD
     for sample in KL.samples:
         sc.add(signal(sample+KL.position))
-    ift.plot(sc.mean, title="mean")
-    ift.plot(ift.sqrt(sc.var), title="std deviation")
-
-    powers = [A(s+KL.position) for s in KL.samples]
-    ift.plot([A(KL.position), A(MOCK_POSITION)]+powers, title="power")
-    ift.plot_finish(nx=3, xsize=16, ysize=5, title="results",
-                    name="results.png")
-=======
-    for sample in samples:
-        sc.add(signal(sample+position))
     plot.add(sc.mean, title="Posterior Mean")
     plot.add(ift.sqrt(sc.var), title="Posterior Standard Deviation")
 
-    powers = [A(s+position) for s in samples]
+    powers = [A(s+KL.position) for s in KL.samples]
     plot.add(
-        [A(position), A(MOCK_POSITION)]+powers,
+        [A(KL.position), A(MOCK_POSITION)]+powers,
         title="Sampled Posterior Power Spectrum")
-    plot.output(ny=1, nx=3, xsize=24, ysize=6, name="results.png")
->>>>>>> c7e31fc6
+    plot.output(ny=1, nx=3, xsize=24, ysize=6, name="results.png")