--- conflicted
+++ resolved
@@ -148,14 +148,12 @@
   script:
     - python3 demos/variational_inference_visualized.py
 
-<<<<<<< HEAD
 run_meanfield:
   stage: demo_runs
   script:
     - python3 demos/parametric_variational_inference.py
-=======
+
 run_nonlinearity_guide:
   stage: demo_runs
   script:
-    - python3 demos/custom_nonlinearities.py
->>>>>>> c76f44f3
+    - python3 demos/custom_nonlinearities.py