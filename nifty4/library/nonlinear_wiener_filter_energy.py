--- conflicted
+++ resolved
@@ -23,37 +23,21 @@
 
 
 class NonlinearWienerFilterEnergy(Energy):
-<<<<<<< HEAD
-    def __init__(self, position, d, Instrument, nonlinearity, HarmonicTransform,
-                 power, N, S, sunit=1., inverter=None):
-=======
     def __init__(self, position, d, Instrument, nonlinearity, ht, power, N, S,
-                 inverter=None):
->>>>>>> 5dbe3b0d
+                 inverter=None, sunit=1.):
         super(NonlinearWienerFilterEnergy, self).__init__(position=position)
         self.d = d
         self.sunit = sunit
         self.Instrument = Instrument
         self.nonlinearity = nonlinearity
-<<<<<<< HEAD
-        self.ht = HarmonicTransform
-=======
         self.ht = ht
->>>>>>> 5dbe3b0d
         self.power = power
         position_map = self.ht(self.power * self.position)
-        self.LinearizedResponse = \
-<<<<<<< HEAD
-            LinearizedSignalResponse(Instrument, nonlinearity, self.ht, power,
-                                     position_map, sunit)
-        residual = d - Instrument(sunit * nonlinearity(position_map))
-=======
-            LinearizedSignalResponse(Instrument, nonlinearity, ht, power,
-                                     self.position)
+        self.LinearizedResponse = LinearizedSignalResponse(Instrument, nonlinearity, ht, power,
+                                                           position_map, sunit)
 
         position_map = ht(self.power * self.position)
-        residual = d - Instrument(nonlinearity(position_map))
->>>>>>> 5dbe3b0d
+        residual = d - Instrument(sunit * nonlinearity(position_map))
         self.N = N
         self.S = S
         self.inverter = inverter
@@ -66,11 +50,7 @@
     def at(self, position):
         return self.__class__(position, self.d, self.Instrument,
                               self.nonlinearity, self.ht, self.power, self.N,
-<<<<<<< HEAD
                               self.S, self.sunit, inverter=self.inverter)
-=======
-                              self.S, inverter=self.inverter)
->>>>>>> 5dbe3b0d
 
     @property
     def value(self):
