# This program is free software: you can redistribute it and/or modify
# it under the terms of the GNU General Public License as published by
# the Free Software Foundation, either version 3 of the License, or
# (at your option) any later version.
#
# This program is distributed in the hope that it will be useful,
# but WITHOUT ANY WARRANTY; without even the implied warranty of
# MERCHANTABILITY or FITNESS FOR A PARTICULAR PURPOSE.  See the
# GNU General Public License for more details.
#
# You should have received a copy of the GNU General Public License
# along with this program.  If not, see <http://www.gnu.org/licenses/>.
#
# Copyright(C) 2013-2018 Max-Planck-Society
#
# NIFTy is being developed at the Max-Planck-Institut fuer Astrophysik
# and financially supported by the Studienstiftung des deutschen Volkes.

from ..operators.inversion_enabler import InversionEnabler
from .response_operators import LinearizedPowerResponse


<<<<<<< HEAD
def NonlinearPowerCurvature(position, HarmonicTransform, Instrument,
                            nonlinearity, Projection, N, T, sample_list,
                            inverter, munit=1., sunit=1.):
    result = None
    for sample in sample_list:
        LinR = LinearizedPowerResponse(Instrument, nonlinearity,
                                       HarmonicTransform, Projection, position,
                                       sample, munit, sunit)
        op = LinR.adjoint * N.inverse * LinR
=======
def NonlinearPowerCurvature(position, ht, Instrument, nonlinearity,
                            Projection, N, T, sample_list, inverter):
    result = None
    for sample in sample_list:
        LinearizedResponse = LinearizedPowerResponse(
            Instrument, nonlinearity, ht, Projection, position, sample)
        op = LinearizedResponse.adjoint*N.inverse*LinearizedResponse
>>>>>>> 5dbe3b0d
        result = op if result is None else result + op
    result = result * (1. / len(sample_list)) + T
    return InversionEnabler(result, inverter)<|MERGE_RESOLUTION|>--- conflicted
+++ resolved
@@ -20,25 +20,13 @@
 from .response_operators import LinearizedPowerResponse
 
 
-<<<<<<< HEAD
-def NonlinearPowerCurvature(position, HarmonicTransform, Instrument,
-                            nonlinearity, Projection, N, T, sample_list,
-                            inverter, munit=1., sunit=1.):
-    result = None
-    for sample in sample_list:
-        LinR = LinearizedPowerResponse(Instrument, nonlinearity,
-                                       HarmonicTransform, Projection, position,
-                                       sample, munit, sunit)
-        op = LinR.adjoint * N.inverse * LinR
-=======
 def NonlinearPowerCurvature(position, ht, Instrument, nonlinearity,
-                            Projection, N, T, sample_list, inverter):
+                            Projection, N, T, sample_list, inverter, munit=1., sunit=1.):
     result = None
     for sample in sample_list:
         LinearizedResponse = LinearizedPowerResponse(
-            Instrument, nonlinearity, ht, Projection, position, sample)
+            Instrument, nonlinearity, ht, Projection, position, sample, munit, sunit)
         op = LinearizedResponse.adjoint*N.inverse*LinearizedResponse
->>>>>>> 5dbe3b0d
         result = op if result is None else result + op
     result = result * (1. / len(sample_list)) + T
     return InversionEnabler(result, inverter)