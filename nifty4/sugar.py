--- conflicted
+++ resolved
@@ -28,19 +28,11 @@
 from . import dobj, utilities
 from .logger import logger
 
-<<<<<<< HEAD
-__all__ = ['PS_field',
-           'power_analyze',
-           'create_power_operator',
-           'create_harmonic_smoothing_operator',
-           'get_signal_variance']
-
-=======
 __all__ = ['PS_field', 'power_analyze', 'create_power_operator',
            'create_harmonic_smoothing_operator', 'from_random',
            'full', 'empty', 'from_global_data', 'from_local_data',
-           'makeDomain', 'sqrt', 'exp', 'log', 'tanh', 'conjugate']
->>>>>>> ec50fcc0
+           'makeDomain', 'sqrt', 'exp', 'log', 'tanh', 'conjugate',
+           'get_signal_variance']
 
 
 def PS_field(pspace, func):
@@ -63,15 +55,16 @@
         a method that takes one k-value and returns the power spectrum at that
         location
     space: PowerSpace or any harmonic Domain
-        If this function is given a harmonic domain, it creates the naturally binned
-        PowerSpace to that domain.
-        The field, for which the signal variance is then computed, is assumed to have
-        this PowerSpace as naturally binned PowerSpace
+        If this function is given a harmonic domain, it creates the naturally
+        binned PowerSpace to that domain.
+        The field, for which the signal variance is then computed, is assumed
+        to have this PowerSpace as naturally binned PowerSpace
     """
     if space.harmonic:
         space = PowerSpace(space)
     if not isinstance(space, PowerSpace):
-        raise ValueError("space must be either a harmonic space or Power space.")
+        raise ValueError(
+            "space must be either a harmonic space or Power space.")
     field = PS_field(space, spec)
     dist = PowerDistributor(space.harmonic_partner, space)
     k_field = dist(field)
