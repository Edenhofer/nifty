# This program is free software: you can redistribute it and/or modify
# it under the terms of the GNU General Public License as published by
# the Free Software Foundation, either version 3 of the License, or
# (at your option) any later version.
#
# This program is distributed in the hope that it will be useful,
# but WITHOUT ANY WARRANTY; without even the implied warranty of
# MERCHANTABILITY or FITNESS FOR A PARTICULAR PURPOSE.  See the
# GNU General Public License for more details.
#
# You should have received a copy of the GNU General Public License
# along with this program.  If not, see <http://www.gnu.org/licenses/>.
#
# Copyright(C) 2013-2017 Max-Planck-Society
#
# NIFTy is being developed at the Max-Planck-Institut fuer Astrophysik
# and financially supported by the Studienstiftung des deutschen Volkes.

from __future__ import division
from builtins import range
import numpy as np

from .line_search import LineSearch


class LineSearchStrongWolfe(LineSearch):
    """Class for finding a step size that satisfies the strong Wolfe conditions.

    Algorithm contains two stages. It begins whit a trial step length and
    keeps increasing it until it finds an acceptable step length or an
    interval. If it does not satisfy the Wolfe conditions, it performs the Zoom
    algorithm (second stage). By interpolating it decreases the size of the
    interval until an acceptable step length is found.

    Parameters
    ----------
    c1 : float
        Parameter for Armijo condition rule. (Default: 1e-4)
    c2 : float
        Parameter for curvature condition rule. (Default: 0.9)
    max_step_size : float
        Maximum step allowed in to be made in the descent direction.
        (Default: 50)
    max_iterations : integer
        Maximum number of iterations performed by the line search algorithm.
        (Default: 10)
    max_zoom_iterations : integer
        Maximum number of iterations performed by the zoom algorithm.
        (Default: 10)

    Attributes
    ----------
    c1 : float
        Parameter for Armijo condition rule.
    c2 : float
        Parameter for curvature condition rule.
    max_step_size : float
        Maximum step allowed in to be made in the descent direction.
    max_iterations : integer
        Maximum number of iterations performed by the line search algorithm.
    max_zoom_iterations : integer
        Maximum number of iterations performed by the zoom algorithm.

    """

    def __init__(self, c1=1e-4, c2=0.9,
                 max_step_size=1000000000, max_iterations=100,
                 max_zoom_iterations=30):

        super(LineSearchStrongWolfe, self).__init__()

        self.c1 = np.float(c1)
        self.c2 = np.float(c2)
        self.max_step_size = max_step_size
        self.max_iterations = int(max_iterations)
        self.max_zoom_iterations = int(max_zoom_iterations)

    def perform_line_search(self, energy, pk, f_k_minus_1=None):
        """Performs the first stage of the algorithm.

        It starts with a trial step size and it keeps increasing it until it
        satisfy the strong Wolf conditions. It also performs the descent and
        returns the optimal step length and the new enrgy.

        Parameters
        ----------
        energy : Energy object
            Energy object from which we will calculate the energy and the
            gradient at a specific point.
        pk : Field
            Unit vector pointing into the search direction.
        f_k_minus_1 : float
            Value of the fuction (which is being minimized) at the k-1
            iteration of the line search procedure. (Default: None)

        Returns
        -------
        alpha_star : float
            The optimal step length in the descent direction.
        phi_star : float
            Value of the energy after the performed descent.
        energy_star : Energy object
            The new Energy object on the new position.

        """

        self._set_line_energy(energy, pk, f_k_minus_1=f_k_minus_1)
        max_step_size = self.max_step_size
        max_iterations = self.max_iterations

        # initialize the zero phis
        old_phi_0 = self.f_k_minus_1
        le_0 = self.line_energy.at(0)
        phi_0 = le_0.value
        phiprime_0 = le_0.directional_derivative
        assert phiprime_0<0, "input direction must be a descent direction"

        # set alphas
        alpha0 = 0.
        if self.preferred_initial_step_size is not None:
            alpha1 = self.preferred_initial_step_size
        elif old_phi_0 is not None and phiprime_0 != 0:
            alpha1 = min(1.0, 1.01*2*(phi_0 - old_phi_0)/phiprime_0)
            if alpha1 < 0:
                alpha1 = 1.0
        else:
            alpha1 = 1.0

        # give the alpha0 phis the right init value
        phi_alpha0 = phi_0
        phiprime_alpha0 = phiprime_0

        # start the minimization loop
<<<<<<< HEAD
        for i in range(max_iterations):
            energy_alpha1 = self.line_energy.at(alpha1)
            phi_alpha1 = energy_alpha1.value
=======
        for i in xrange(max_iterations):
            le_alpha1 = self.line_energy.at(alpha1)
            phi_alpha1 = le_alpha1.value
>>>>>>> 69db50ec
            if alpha1 == 0:
                self.logger.warn("Increment size became 0.")
                alpha_star = 0.
                phi_star = phi_0
                le_star = le_0
                break

            if (phi_alpha1 > phi_0 + self.c1*alpha1*phiprime_0) or \
               ((phi_alpha1 >= phi_alpha0) and (i > 0)):
                (alpha_star, phi_star, le_star) = self._zoom(
                                                    alpha0, alpha1,
                                                    phi_0, phiprime_0,
                                                    phi_alpha0,
                                                    phiprime_alpha0,
                                                    phi_alpha1)
                break

            phiprime_alpha1 = le_alpha1.directional_derivative
            if abs(phiprime_alpha1) <= -self.c2*phiprime_0:
                alpha_star = alpha1
                phi_star = phi_alpha1
                le_star = le_alpha1
                break

            if phiprime_alpha1 >= 0:
                (alpha_star, phi_star, le_star) = self._zoom(
                                                    alpha1, alpha0,
                                                    phi_0, phiprime_0,
                                                    phi_alpha1,
                                                    phiprime_alpha1,
                                                    phi_alpha0)
                break

            # update alphas
            alpha0, alpha1 = alpha1, min(2*alpha1, max_step_size)
            if alpha1 == max_step_size:
                print "reached max step size, bailing out"
                alpha_star = alpha1
                phi_star = phi_alpha1
                le_star = le_alpha1
                break
            phi_alpha0 = phi_alpha1
            phiprime_alpha0 = phiprime_alpha1

        else:
            # max_iterations was reached
            alpha_star = alpha1
            phi_star = phi_alpha1
            le_star = le_alpha1
            self.logger.error("The line search algorithm did not converge.")

        # extract the full energy from the line_energy
        energy_star = le_star.energy
        direction_length = pk.norm()
        step_length = alpha_star * direction_length
        return step_length, phi_star, energy_star

    def _zoom(self, alpha_lo, alpha_hi, phi_0, phiprime_0,
              phi_lo, phiprime_lo, phi_hi):
        """Performs the second stage of the line search algorithm.

        If the first stage was not successful then the Zoom algorithm tries to
        find a suitable step length by using bisection, quadratic, cubic
        interpolation.

        Parameters
        ----------
        alpha_lo : float
            A boundary for the step length interval.
            Fulfills Wolfe condition 1.
        alpha_hi : float
            The other boundary for the step length interval.
        phi_0 : float
            Value of the energy at the starting point of the line search
            algorithm.
        phiprime_0 : Field
            Gradient at the starting point of the line search algorithm.
        phi_lo : float
            Value of the energy if we perform a step of length alpha_lo in
            descent direction.
        phiprime_lo : Field
            Gradient at the nwe position if we perform a step of length
            alpha_lo in descent direction.
        phi_hi : float
            Value of the energy if we perform a step of length alpha_hi in
            descent direction.

        Returns
        -------
        alpha_star : float
            The optimal step length in the descent direction.
        phi_star : float
            Value of the energy after the performed descent.
        energy_star : Energy object
            The new Energy object on the new position.

        """
        max_iterations = self.max_zoom_iterations
        # define the cubic and quadratic interpolant checks
        cubic_delta = 0.2  # cubic
        quad_delta = 0.1  # quadratic
        phiprime_alphaj = 0.

<<<<<<< HEAD
        # initialize the most recent versions (j-1) of phi and alpha
        alpha_recent = 0
        phi_recent = phi_0

        for i in range(max_iterations):
=======
        assert phi_lo <= phi_0 + self.c1*alpha_lo*phiprime_0
        assert phiprime_lo*(alpha_hi-alpha_lo)<0.
        for i in xrange(max_iterations):
            #assert phi_lo <= phi_0 + self.c1*alpha_lo*phiprime_0
            #assert phiprime_lo*(alpha_hi-alpha_lo)<0.
>>>>>>> 69db50ec
            delta_alpha = alpha_hi - alpha_lo
            if delta_alpha < 0:
                a, b = alpha_hi, alpha_lo
            else:
                a, b = alpha_lo, alpha_hi

            # Try cubic interpolation
            if i > 0:
                cubic_check = cubic_delta * delta_alpha
                alpha_j = self._cubicmin(alpha_lo, phi_lo, phiprime_lo,
                                         alpha_hi, phi_hi,
                                         alpha_recent, phi_recent)
            # If cubic was not successful or not available, try quadratic
            if (i == 0) or (alpha_j is None) or (alpha_j > b - cubic_check) or\
               (alpha_j < a + cubic_check):
                quad_check = quad_delta * delta_alpha
                alpha_j = self._quadmin(alpha_lo, phi_lo, phiprime_lo,
                                        alpha_hi, phi_hi)
                # If quadratic was not successful, try bisection
                if (alpha_j is None) or (alpha_j > b - quad_check) or \
                   (alpha_j < a + quad_check):
                    alpha_j = alpha_lo + 0.5*delta_alpha

            # Check if the current value of alpha_j is already sufficient
            le_alphaj = self.line_energy.at(alpha_j)
            phi_alphaj = le_alphaj.value

            # If the first Wolfe condition is not met replace alpha_hi
            # by alpha_j
            if (phi_alphaj > phi_0 + self.c1*alpha_j*phiprime_0) or\
               (phi_alphaj >= phi_lo):
                alpha_recent, phi_recent = alpha_hi, phi_hi
                alpha_hi, phi_hi = alpha_j, phi_alphaj
            else:
                phiprime_alphaj = le_alphaj.directional_derivative
                # If the second Wolfe condition is met, return the result
                if abs(phiprime_alphaj) <= -self.c2*phiprime_0:
                    alpha_star = alpha_j
                    phi_star = phi_alphaj
                    le_star = le_alphaj
                    break
                # If not, check the sign of the slope
                if phiprime_alphaj*delta_alpha >= 0:
                    alpha_recent, phi_recent = alpha_hi, phi_hi
                    alpha_hi, phi_hi = alpha_lo, phi_lo
                else:
                    alpha_recent, phi_recent = alpha_lo, phi_lo
                # Replace alpha_lo by alpha_j
                (alpha_lo, phi_lo, phiprime_lo) = (alpha_j, phi_alphaj,
                                                   phiprime_alphaj)

        else:
            alpha_star, phi_star, le_star = \
                alpha_j, phi_alphaj, le_alphaj
            self.logger.error("The line search algorithm (zoom) did not "
                              "converge.")

        return alpha_star, phi_star, le_star

    def _cubicmin(self, a, fa, fpa, b, fb, c, fc):
        """Estimating the minimum with cubic interpolation.

        Finds the minimizer for a cubic polynomial that goes through the
        points ( a,f(a) ), ( b,f(b) ), and ( c,f(c) ) with derivative at point
        a of fpa.
        f(x) = A *(x-a)^3 + B*(x-a)^2 + C*(x-a) + D
        If no minimizer can be found return None

        Parameters
        ----------
        a : float
            Selected point.
        fa : float
            Value of polynomial at point a.
        fpa : Field
            Derivative at point a.
        b : float
            Selected point.
        fb : float
            Value of polynomial at point b.
        c : float
            Selected point.
        fc : float
            Value of polynomial at point c.

        Returns
        -------
        xmin : float
            Position of the approximated minimum.

        """

        with np.errstate(divide='raise', over='raise', invalid='raise'):
            try:
                C = fpa
                db = b - a
                dc = c - a
                denom = db * db * dc * dc * (db - dc)
                d1 = np.empty((2, 2))
                d1[0, 0] = dc * dc
                d1[0, 1] = -(db*db)
                d1[1, 0] = -(dc*dc*dc)
                d1[1, 1] = db*db*db
                [A, B] = np.dot(d1, np.asarray([fb - fa - C * db,
                                                fc - fa - C * dc]).flatten())
                A /= denom
                B /= denom
                radical = B * B - 3 * A * C
                xmin = a + (-B + np.sqrt(radical)) / (3 * A)
            except ArithmeticError:
                return None
        if not np.isfinite(xmin):
            return None
        return xmin

    def _quadmin(self, a, fa, fpa, b, fb):
        """Estimating the minimum with quadratic interpolation.

        Finds the minimizer for a quadratic polynomial that goes through
        the points ( a,f(a) ), ( b,f(b) ) with derivative at point a of fpa.
        f(x) = B*(x-a)^2 + C*(x-a) + D

        Parameters
        ----------
        a : float
            Selected point.
        fa : float
            Value of polynomial at point a.
        fpa : Field
            Derivative at point a.
        b : float
            Selected point.
        fb : float
            Value of polynomial at point b.

        Returns
        -------
        xmin : float
            Position of the approximated minimum.
        """
        # f(x) = B*(x-a)^2 + C*(x-a) + D
        with np.errstate(divide='raise', over='raise', invalid='raise'):
            try:
                D = fa
                C = fpa
                db = b - a * 1.0
                B = (fb - D - C * db) / (db * db)
                xmin = a - C / (2.0 * B)
            except ArithmeticError:
                return None
        if not np.isfinite(xmin):
            return None
        return xmin<|MERGE_RESOLUTION|>--- conflicted
+++ resolved
@@ -16,6 +16,7 @@
 # NIFTy is being developed at the Max-Planck-Institut fuer Astrophysik
 # and financially supported by the Studienstiftung des deutschen Volkes.
 
+from __future__ import print_function
 from __future__ import division
 from builtins import range
 import numpy as np
@@ -131,15 +132,9 @@
         phiprime_alpha0 = phiprime_0
 
         # start the minimization loop
-<<<<<<< HEAD
         for i in range(max_iterations):
-            energy_alpha1 = self.line_energy.at(alpha1)
-            phi_alpha1 = energy_alpha1.value
-=======
-        for i in xrange(max_iterations):
             le_alpha1 = self.line_energy.at(alpha1)
             phi_alpha1 = le_alpha1.value
->>>>>>> 69db50ec
             if alpha1 == 0:
                 self.logger.warn("Increment size became 0.")
                 alpha_star = 0.
@@ -176,7 +171,7 @@
             # update alphas
             alpha0, alpha1 = alpha1, min(2*alpha1, max_step_size)
             if alpha1 == max_step_size:
-                print "reached max step size, bailing out"
+                print ("reached max step size, bailing out")
                 alpha_star = alpha1
                 phi_star = phi_alpha1
                 le_star = le_alpha1
@@ -243,19 +238,11 @@
         quad_delta = 0.1  # quadratic
         phiprime_alphaj = 0.
 
-<<<<<<< HEAD
-        # initialize the most recent versions (j-1) of phi and alpha
-        alpha_recent = 0
-        phi_recent = phi_0
-
-        for i in range(max_iterations):
-=======
         assert phi_lo <= phi_0 + self.c1*alpha_lo*phiprime_0
         assert phiprime_lo*(alpha_hi-alpha_lo)<0.
-        for i in xrange(max_iterations):
+        for i in range(max_iterations):
             #assert phi_lo <= phi_0 + self.c1*alpha_lo*phiprime_0
             #assert phiprime_lo*(alpha_hi-alpha_lo)<0.
->>>>>>> 69db50ec
             delta_alpha = alpha_hi - alpha_lo
             if delta_alpha < 0:
                 a, b = alpha_hi, alpha_lo
