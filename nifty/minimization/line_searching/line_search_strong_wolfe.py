--- conflicted
+++ resolved
@@ -127,13 +127,7 @@
             alpha1 = 1.0
 
         # start the minimization loop
-<<<<<<< HEAD
-        for i in range(max_iterations):
-            le_alpha1 = self.line_energy.at(alpha1)
-            phi_alpha1 = le_alpha1.value
-=======
-        for i in xrange(self.max_iterations):
->>>>>>> b5d09b6a
+        for i in range(self.max_iterations):
             if alpha1 == 0:
                 self.logger.warn("Increment size became 0.")
                 return le_0.energy
@@ -159,21 +153,11 @@
                 return le_star.energy
 
             # update alphas
-<<<<<<< HEAD
-            alpha0, alpha1 = alpha1, min(2*alpha1, max_step_size)
-            if alpha1 == max_step_size:
-                print ("reached max step size, bailing out")
-                alpha_star = alpha1
-                phi_star = phi_alpha1
-                le_star = le_alpha1
-                break
-=======
             alpha0, alpha1 = alpha1, min(2*alpha1, self.max_step_size)
             if alpha1 == self.max_step_size:
-                print "reached max step size, bailing out"
+                print ("reached max step size, bailing out")
                 return le_alpha1.energy
 
->>>>>>> b5d09b6a
             phi_alpha0 = phi_alpha1
             phiprime_alpha0 = phiprime_alpha1
 
@@ -226,11 +210,7 @@
 
         assert phi_lo <= phi_0 + self.c1*alpha_lo*phiprime_0
         assert phiprime_lo*(alpha_hi-alpha_lo) < 0.
-<<<<<<< HEAD
-        for i in range(max_iterations):
-=======
-        for i in xrange(self.max_zoom_iterations):
->>>>>>> b5d09b6a
+        for i in range(self.max_zoom_iterations):
             # assert phi_lo <= phi_0 + self.c1*alpha_lo*phiprime_0
             # assert phiprime_lo*(alpha_hi-alpha_lo)<0.
             delta_alpha = alpha_hi - alpha_lo
