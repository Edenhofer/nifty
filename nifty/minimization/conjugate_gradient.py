# This program is free software: you can redistribute it and/or modify
# it under the terms of the GNU General Public License as published by
# the Free Software Foundation, either version 3 of the License, or
# (at your option) any later version.
#
# This program is distributed in the hope that it will be useful,
# but WITHOUT ANY WARRANTY; without even the implied warranty of
# MERCHANTABILITY or FITNESS FOR A PARTICULAR PURPOSE.  See the
# GNU General Public License for more details.
#
# You should have received a copy of the GNU General Public License
# along with this program.  If not, see <http://www.gnu.org/licenses/>.
#
# Copyright(C) 2013-2017 Max-Planck-Society
#
# NIFTy is being developed at the Max-Planck-Institut fuer Astrophysik
# and financially supported by the Studienstiftung des deutschen Volkes.

from __future__ import division
import numpy as np

from .minimizer import Minimizer


class ConjugateGradient(Minimizer):
    """ Implementation of the Conjugate Gradient scheme.

    It is an iterative method for solving a linear system of equations:
                                    Ax = b

    Parameters
    ----------
    controller : IterationController
        Object that decides when to terminate the minimization.
    preconditioner : Operator *optional*
        This operator can be provided which transforms the variables of the
        system to improve the conditioning (default: None).

    References
    ----------
    Jorge Nocedal & Stephen Wright, "Numerical Optimization", Second Edition,
    2006, Springer-Verlag New York

    """

    def __init__(self, controller, preconditioner=None):
        self._preconditioner = preconditioner
        self._controller = controller

    def __call__(self, energy):
        """ Runs the conjugate gradient minimization.

        Parameters
        ----------
        energy : Energy object at the starting point of the iteration.
            Its curvature operator must be independent of position, otherwise
            linear conjugate gradient minimization will fail.

        Returns
        -------
        energy : QuadraticEnergy
            state at last point of the iteration
        status : integer
            Can be controller.CONVERGED or controller.ERROR

        """

        controller = self._controller
        status = controller.start(energy)
        if status != controller.CONTINUE:
            return energy, status

        r = -energy.gradient
        if self._preconditioner is not None:
            d = self._preconditioner(r)
        else:
            d = r.copy()
        previous_gamma = (r.vdot(d)).real
        if previous_gamma == 0:
            return energy, controller.CONVERGED

        while True:
            q = energy.curvature(d)
            ddotq = d.vdot(q).real
            if ddotq==0.:
                self.logger.error("Alpha became infinite! Stopping.")
                return energy, controller.ERROR
            alpha = previous_gamma/ddotq

            if alpha < 0:
                self.logger.warn("Positive definiteness of A violated!")
                return energy, controller.ERROR

            r -= q * alpha
            energy = energy.at_with_grad(energy.position+d*alpha,-r)

            status = self._controller.check(energy)
            if status != controller.CONTINUE:
                return energy, status

<<<<<<< HEAD
            reset = False
            if alpha < 0:
                self.logger.warn("Positive definiteness of A violated!")
                reset = True
            if self.reset_count is not None:
                reset += (iteration_number % self.reset_count == 0)
            if reset:
                self.logger.info("Computing accurate residuum.")
                r = b - A(x)
=======
            if self._preconditioner is not None:
                s = self._preconditioner(r)
>>>>>>> 576aa27e
            else:
                s = r

            gamma = r.vdot(s).real
            if gamma < 0:
                self.logger.warn(
                    "Positive definiteness of preconditioner violated!")
            if gamma == 0:
                return energy, controller.CONVERGED

            d = s + d * max(0, gamma/previous_gamma)

            previous_gamma = gamma<|MERGE_RESOLUTION|>--- conflicted
+++ resolved
@@ -98,20 +98,8 @@
             if status != controller.CONTINUE:
                 return energy, status
 
-<<<<<<< HEAD
-            reset = False
-            if alpha < 0:
-                self.logger.warn("Positive definiteness of A violated!")
-                reset = True
-            if self.reset_count is not None:
-                reset += (iteration_number % self.reset_count == 0)
-            if reset:
-                self.logger.info("Computing accurate residuum.")
-                r = b - A(x)
-=======
             if self._preconditioner is not None:
                 s = self._preconditioner(r)
->>>>>>> 576aa27e
             else:
                 s = r
 
