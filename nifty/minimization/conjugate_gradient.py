--- conflicted
+++ resolved
@@ -83,27 +83,12 @@
         delta = np.inf
 
         while True:
-<<<<<<< HEAD
             q = energy.curvature(d)
             ddotq = d.vdot(q).real
             if ddotq==0.:
                 self.logger.error("Alpha became infinite! Stopping.")
                 return energy, controller.ERROR
             alpha = previous_gamma/ddotq
-=======
-            if self.callback is not None:
-                self.callback(x, iteration_number)
-
-            q = A(d)
-            alpha = previous_gamma/d.vdot(q).real
-
-            if not np.isfinite(alpha):
-                self.logger.error(
-                        "Alpha became infinite! Stopping. Iteration : %08u   "
-                        "alpha = %3.1E   beta = %3.1E   delta = %3.1E" %
-                        (iteration_number, alpha, beta, delta))
-                return x0, 0
->>>>>>> f64657e5
 
             if alpha < 0:
                 self.logger.warn("Positive definiteness of A violated!")
@@ -116,44 +101,10 @@
             if status != controller.CONTINUE:
                 return energy, status
 
-<<<<<<< HEAD
             if self._preconditioner is not None:
                 s = self._preconditioner(r)
             else:
                 s = r
-=======
-            self.logger.debug("Iteration : %08u   alpha = %3.1E   "
-                              "beta = %3.1E   delta = %3.1E" %
-                              (iteration_number, alpha, beta, delta))
-
-            if gamma == 0:
-                convergence = self.convergence_level+1
-                self.logger.info(
-                        "Reached infinite convergence. Iteration : %08u   "
-                        "alpha = %3.1E   beta = %3.1E   delta = %3.1E" %
-                        (iteration_number, alpha, beta, delta))
-                break
-            elif abs(delta) < self.convergence_tolerance:
-                convergence += 1
-                self.logger.info("Updated convergence level to: %u" %
-                                 convergence)
-                if convergence == self.convergence_level:
-                    self.logger.info(
-                        "Reached target convergence level. Iteration : %08u   "
-                        "alpha = %3.1E   beta = %3.1E   delta = %3.1E" %
-                        (iteration_number, alpha, beta, delta))
-                    break
-            else:
-                convergence = max(0, convergence-1)
-
-            if self.iteration_limit is not None:
-                if iteration_number == self.iteration_limit:
-                    self.logger.info(
-                        "Reached iteration limit. Iteration : %08u   "
-                        "alpha = %3.1E   beta = %3.1E   delta = %3.1E" %
-                        (iteration_number, alpha, beta, delta))
-                    break
->>>>>>> f64657e5
 
             gamma = r.vdot(s).real
             if gamma < 0:
