# NIFTy
# Copyright (C) 2017  Theo Steininger
#
# Author: Theo Steininger
#
# This program is free software: you can redistribute it and/or modify
# it under the terms of the GNU General Public License as published by
# the Free Software Foundation, either version 3 of the License, or
# (at your option) any later version.
#
# This program is distributed in the hope that it will be useful,
# but WITHOUT ANY WARRANTY; without even the implied warranty of
# MERCHANTABILITY or FITNESS FOR A PARTICULAR PURPOSE.  See the
# GNU General Public License for more details.
#
# You should have received a copy of the GNU General Public License
# along with this program.  If not, see <http://www.gnu.org/licenses/>.

from .descent_minimizer import DescentMinimizer
from .line_searching import LineSearchStrongWolfe


<<<<<<< HEAD
class RelaxedNewton(QuasiNewtonMinimizer):
    """ A implementation of the relaxed Newton minimization scheme.
    The relaxed Newton minimization exploits gradient and curvature information to
    propose a step. A linesearch optimizes along this direction.

    Parameter
    ---------
    line_searcher : LineSearch,
        An implementation of a line-search algorithm.
    callback : function, *optional*
        Function f(energy, iteration_number) specified by the user to print 
        iteration number and energy value at every iteration step. It accepts 
        an Energy object(energy) and integer(iteration_number). (default: None)
    convergence_tolerance : float,
        Specifies the required accuracy for convergence. (default : 10e-4)
    convergence_level : integer
        Specifies the demanded level of convergence. (default : 3)
    iteration_limit : integer
        Limiting the maximum number of steps. (default : None)

    """
=======
class RelaxedNewton(DescentMinimizer):
>>>>>>> b81eb80e
    def __init__(self, line_searcher=LineSearchStrongWolfe(), callback=None,
                 convergence_tolerance=1E-4, convergence_level=3,
                 iteration_limit=None):
        super(RelaxedNewton, self).__init__(
                                line_searcher=line_searcher,
                                callback=callback,
                                convergence_tolerance=convergence_tolerance,
                                convergence_level=convergence_level,
                                iteration_limit=iteration_limit)

        self.line_searcher.prefered_initial_step_size = 1.

    def _get_descend_direction(self, energy):
        """ Calculates the descent direction according to a Newton scheme.
        The descent direction is determined by weighting the gradient at the
        current parameter position with the inverse local curvature, provided by the
        Energy object.

        Parameters
        ----------
        energy : Energy
            The energy object providing implementations of the to be minimized function,
            its gradient and curvature.

        Returns
        -------
        out : Field
           Returns the descent direction with proposed step length. In a quadratic
            potential this corresponds to the optimal step.

        """
        gradient = energy.gradient
        curvature = energy.curvature
        descend_direction = curvature.inverse_times(gradient)
<<<<<<< HEAD
        return descend_direction * -1
=======
        return descend_direction * -1
>>>>>>> b81eb80e
<|MERGE_RESOLUTION|>--- conflicted
+++ resolved
@@ -20,8 +20,7 @@
 from .line_searching import LineSearchStrongWolfe
 
 
-<<<<<<< HEAD
-class RelaxedNewton(QuasiNewtonMinimizer):
+class RelaxedNewton(DescentMinimizer):
     """ A implementation of the relaxed Newton minimization scheme.
     The relaxed Newton minimization exploits gradient and curvature information to
     propose a step. A linesearch optimizes along this direction.
@@ -42,9 +41,6 @@
         Limiting the maximum number of steps. (default : None)
 
     """
-=======
-class RelaxedNewton(DescentMinimizer):
->>>>>>> b81eb80e
     def __init__(self, line_searcher=LineSearchStrongWolfe(), callback=None,
                  convergence_tolerance=1E-4, convergence_level=3,
                  iteration_limit=None):
@@ -79,8 +75,5 @@
         gradient = energy.gradient
         curvature = energy.curvature
         descend_direction = curvature.inverse_times(gradient)
-<<<<<<< HEAD
         return descend_direction * -1
-=======
-        return descend_direction * -1
->>>>>>> b81eb80e
+#            return descend_direction * -1