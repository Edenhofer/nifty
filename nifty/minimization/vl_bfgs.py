# NIFTy
# Copyright (C) 2017  Theo Steininger
#
# Author: Theo Steininger
#
# This program is free software: you can redistribute it and/or modify
# it under the terms of the GNU General Public License as published by
# the Free Software Foundation, either version 3 of the License, or
# (at your option) any later version.
#
# This program is distributed in the hope that it will be useful,
# but WITHOUT ANY WARRANTY; without even the implied warranty of
# MERCHANTABILITY or FITNESS FOR A PARTICULAR PURPOSE.  See the
# GNU General Public License for more details.
#
# You should have received a copy of the GNU General Public License
# along with this program.  If not, see <http://www.gnu.org/licenses/>.

import numpy as np

from .descent_minimizer import DescentMinimizer
from .line_searching import LineSearchStrongWolfe


<<<<<<< HEAD
class VL_BFGS(QuasiNewtonMinimizer):
    """Implementation of the Vector-free L-BFGS minimization scheme.
    
    Find the descent direction by using the inverse Hessian.
    Instead of storing the whole matrix, it stores only the last few updates, 
    which are used to do operations requiring the inverse Hessian product. The
    updates are represented in a new basis to optimize the algorithm.
    LITERATURE:
        W. Chen, Z. Wang, J. Zhou, Large-scale L-BFGS using MapReduce, 2014,
        Microsoft
        
    Parameters
    ----------
    line_searcher : callable
        Function which finds the step size in descent direction. (default:
        LineSearchStrongWolfe())
    callback : function *optional*
        Function f(energy, iteration_number) specified by the user to print 
        iteration number and energy value at every iteration step. It accepts 
        an Energy object(energy) and integer(iteration_number). (default: None)
    convergence_tolerance : scalar
        Tolerance specifying convergence. (default: 1E-4)
    convergence_level : integer
        Number of times the tolerance should be undershot before exiting. 
        (default: 3)
    iteration_limit : integer *optional*
        Maximum number of iterations performed. (default: None)
    max_history_length : integer
        Maximum number of stored past updates. (default: 10)
    
    Attributes
    ----------
    max_history_length : integer
        Maximum number of stored past updates.
    
    """
=======
class VL_BFGS(DescentMinimizer):
>>>>>>> b81eb80e
    def __init__(self, line_searcher=LineSearchStrongWolfe(), callback=None,
                 convergence_tolerance=1E-4, convergence_level=3,
                 iteration_limit=None, max_history_length=10):

        super(VL_BFGS, self).__init__(
                                line_searcher=line_searcher,
                                callback=callback,
                                convergence_tolerance=convergence_tolerance,
                                convergence_level=convergence_level,
                                iteration_limit=iteration_limit)

        self.max_history_length = max_history_length

    def __call__(self, energy):
        """Runs the inherited __call__ method from QuasiNewtonMinimizer.
        
        Parameters
        ----------
        energy : Energy object
            Energy object which describes our system.
            
        Returns
        -------
        energy : Energy object
            Latest `energy` of the minimization.
        convergence : integer
            Latest convergence level indicating whether the minimization
            has converged or not.
        
        """
        self._information_store = None
        return super(VL_BFGS, self).__call__(energy)

    def _get_descend_direction(self, energy):
        """Initializes the storage of updates and gets descent direction.
        
        Gets the new basis vectors b and sums them to get the descend 
        direction.
        
        Parameters
        ----------
        energy : Energy object
            Energy object which describes our system.
            
        Returns
        -------
        descend_direction : Field
            Descend direction.
        
        """
        x = energy.position
        gradient = energy.gradient
        # initialize the information store if it doesn't already exist
        try:
            self._information_store.add_new_point(x, gradient)
        except AttributeError:
            self._information_store = InformationStore(self.max_history_length,
                                                       x0=x,
                                                       gradient=gradient)

        b = self._information_store.b
        delta = self._information_store.delta

        descend_direction = delta[0] * b[0]
        for i in xrange(1, len(delta)):
            descend_direction += delta[i] * b[i]

        norm = descend_direction.norm()
        if norm != 1:
            descend_direction /= norm
        return descend_direction


class InformationStore(object):
    """Class for storing a list of past updates.
    
    Parameters
    ----------
    max_history_length : integer
        Maximum number of stored past updates.
    x0 : Field
        Initial position in variable space.
    gradient : Field
        Gradient at position x0.
    
    Attributes
    ----------
    max_history_length : integer
        Maximum number of stored past updates.
    s : List
        List of past position differences, which are Fields.
    y : List
        List of past gradient differences, which are Fields.
    last_x : Field
        Initial position in variable space.
    last_gradient : Field
        Gradient at initial position.
    k : integer
        Number of currently stored past updates.
    _ss_store : dictionary
        Dictionary of scalar products between different elements of s.
    _sy_store : dictionary
        Dictionary of scalar products between elements of s and y.
    _yy_store : dictionary
        Dictionary of scalar products between different elements of y.
    
    """
    def __init__(self, max_history_length, x0, gradient):
        self.max_history_length = max_history_length
        self.s = LimitedList(max_history_length)
        self.y = LimitedList(max_history_length)
        self.last_x = x0.copy()
        self.last_gradient = gradient.copy()
        self.k = 0

        self._ss_store = {}
        self._sy_store = {}
        self._yy_store = {}

    @property
    def history_length(self):
        """Returns the number of currently stored updates.
        
        """
        return min(self.k, self.max_history_length)

    @property
    def b(self):
        """Combines s, y and gradient to form the new base vectors b. 
        
        Returns
        -------
        result : List
            List of new basis vectors.
            
        """
        result = []
        m = self.history_length
        k = self.k

        s = self.s
        for i in xrange(m):
            result.append(s[k-m+i])

        y = self.y
        for i in xrange(m):
            result.append(y[k-m+i])

        result.append(self.last_gradient)

        return result

    @property
    def b_dot_b(self):
        """Generates the (2m+1) * (2m+1) scalar matrix.
        
        The i,j-th element of the matrix is a scalar product between the i-th
        and j-th base vector. 
        
        Returns
        -------
        result : numpy.ndarray      
            Scalar matrix.
        
        """
        m = self.history_length
        k = self.k
        result = np.empty((2*m+1, 2*m+1), dtype=np.float)

        for i in xrange(m):
            for j in xrange(m):
                result[i, j] = self.ss_store(k-m+i, k-m+j)

                sy_ij = self.sy_store(k-m+i, k-m+j)
                result[i, m+j] = sy_ij
                result[m+j, i] = sy_ij

                result[m+i, m+j] = self.yy_store(k-m+i, k-m+j)

            sgrad_i = self.sgrad_store(k-m+i)
            result[2*m, i] = sgrad_i
            result[i, 2*m] = sgrad_i

            ygrad_i = self.ygrad_store(k-m+i)
            result[2*m, m+i] = ygrad_i
            result[m+i, 2*m] = ygrad_i

        result[2*m, 2*m] = self.gradgrad_store()

        return result

    @property
    def delta(self):
        """Calculates the new scalar coefficients (deltas).
        
        Returns
        -------
        delta : List
            List of the new scalar coefficients (deltas).
        
        """
        m = self.history_length
        b_dot_b = self.b_dot_b

        delta = np.zeros(2*m+1, dtype=np.float)
        delta[2*m] = -1

        alpha = np.empty(m, dtype=np.float)

        for j in xrange(m-1, -1, -1):
            delta_b_b = sum([delta[l] * b_dot_b[l, j] for l in xrange(2*m+1)])
            alpha[j] = delta_b_b/b_dot_b[j, m+j]
            delta[m+j] -= alpha[j]

        for i in xrange(2*m+1):
            delta[i] *= b_dot_b[m-1, 2*m-1]/b_dot_b[2*m-1, 2*m-1]

        for j in xrange(m-1, -1, -1):
            delta_b_b = sum([delta[l]*b_dot_b[m+j, l] for l in xrange(2*m+1)])
            beta = delta_b_b/b_dot_b[j, m+j]
            delta[j] += (alpha[j] - beta)

        return delta

    def ss_store(self, i, j):
        """Updates the dictionary _ss_store with a new scalar product.
        
        Returns the scalar product of s_i and s_j.        
        
        Parameters
        ----------
        i : integer
            s index.
        j : integer
            s index.
            
        Returns
        -------
        _ss_store[key] : float
            Scalar product of s_i and s_j.
            
        """
        key = tuple(sorted((i, j)))
        if key not in self._ss_store:
            self._ss_store[key] = self.s[i].dot(self.s[j])
        return self._ss_store[key]

    def sy_store(self, i, j):
        """Updates the dictionary _sy_store with a new scalar product.
        
        Returns the scalar product of s_i and y_j.        
        
        Parameters
        ----------
        i : integer
            s index.
        j : integer
            y index.
            
        Returns
        -------
        _sy_store[key] : float
            Scalar product of s_i and y_j.
            
        """
        key = (i, j)
        if key not in self._sy_store:
            self._sy_store[key] = self.s[i].dot(self.y[j])
        return self._sy_store[key]

    def yy_store(self, i, j):
        """Updates the dictionary _yy_store with a new scalar product.
        
        Returns the scalar product of y_i and y_j.        
        
        Parameters
        ----------
        i : integer
            y index.
        j : integer
            y index.
            
        Returns
        ------
        _yy_store[key] : float
            Scalar product of y_i and y_j.
            
        """
        key = tuple(sorted((i, j)))
        if key not in self._yy_store:
            self._yy_store[key] = self.y[i].dot(self.y[j])
        return self._yy_store[key]

    def sgrad_store(self, i):
        """Returns scalar product between s_i and gradient on initial position.
        
        Returns
        -------
        scalar product : float
            Scalar product.
            
        """
        return self.s[i].dot(self.last_gradient)

    def ygrad_store(self, i):
        """Returns scalar product between y_i and gradient on initial position.
        
        Returns
        -------
        scalar product : float
            Scalar product.
            
        """
        return self.y[i].dot(self.last_gradient)

    def gradgrad_store(self):
        """Returns scalar product of gradient on initial position with itself.
        
        Returns
        -------
        scalar product : float
            Scalar product.
            
        """
        return self.last_gradient.dot(self.last_gradient)

    def add_new_point(self, x, gradient):
        """Updates the s list and y list.

        Calculates the new position and gradient differences and adds them to 
        the respective list.        
        
        """
        self.k += 1

        new_s = x - self.last_x
        self.s.add(new_s)

        new_y = gradient - self.last_gradient
        self.y.add(new_y)

        self.last_x = x.copy()
        self.last_gradient = gradient.copy()


class LimitedList(object):
    """Class for creating a list of limited length.
    
    Parameters
    ----------
    history_length : integer
        Maximum number of stored past updates.
    
    Attributes
    ----------
    history_length : integer
        Maximum number of stored past updates.
    _offset : integer
        Offset to correct the indices which are bigger than maximum history.
        length.
    _storage : list
        List where input values are stored.
        
    """
    def __init__(self, history_length):
        self.history_length = int(history_length)
        self._offset = 0
        self._storage = []

    def __getitem__(self, index):
        """Returns the element with index [index-offset].
        
        Parameters
        ----------
        index : integer
            Index of the selected element.
            
        Returns
        -------
            selected element
        """
        return self._storage[index-self._offset]

    def add(self, value):
        """Adds a new element to the list.
        
        If the list is of length maximum history then it removes the first
        element first.
        
        Parameters
        ----------
        value : anything
            New element in the list.
        
        """
        if len(self._storage) == self.history_length:
            self._storage.pop(0)
            self._offset += 1
        self._storage.append(value)<|MERGE_RESOLUTION|>--- conflicted
+++ resolved
@@ -22,8 +22,7 @@
 from .line_searching import LineSearchStrongWolfe
 
 
-<<<<<<< HEAD
-class VL_BFGS(QuasiNewtonMinimizer):
+class VL_BFGS(DescentMinimizer):
     """Implementation of the Vector-free L-BFGS minimization scheme.
     
     Find the descent direction by using the inverse Hessian.
@@ -59,9 +58,6 @@
         Maximum number of stored past updates.
     
     """
-=======
-class VL_BFGS(DescentMinimizer):
->>>>>>> b81eb80e
     def __init__(self, line_searcher=LineSearchStrongWolfe(), callback=None,
                  convergence_tolerance=1E-4, convergence_level=3,
                  iteration_limit=None, max_history_length=10):
