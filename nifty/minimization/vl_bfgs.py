# This program is free software: you can redistribute it and/or modify
# it under the terms of the GNU General Public License as published by
# the Free Software Foundation, either version 3 of the License, or
# (at your option) any later version.
#
# This program is distributed in the hope that it will be useful,
# but WITHOUT ANY WARRANTY; without even the implied warranty of
# MERCHANTABILITY or FITNESS FOR A PARTICULAR PURPOSE.  See the
# GNU General Public License for more details.
#
# You should have received a copy of the GNU General Public License
# along with this program.  If not, see <http://www.gnu.org/licenses/>.
#
# Copyright(C) 2013-2017 Max-Planck-Society
#
# NIFTy is being developed at the Max-Planck-Institut fuer Astrophysik
# and financially supported by the Studienstiftung des deutschen Volkes.

from __future__ import division
from builtins import range
from builtins import object
import numpy as np

from .descent_minimizer import DescentMinimizer
from .line_searching import LineSearchStrongWolfe


class VL_BFGS(DescentMinimizer):
    def __init__(self, line_searcher=LineSearchStrongWolfe(), callback=None,
                 convergence_tolerance=1E-4, convergence_level=3,
                 iteration_limit=None, max_history_length=5):

        super(VL_BFGS, self).__init__(
                                line_searcher=line_searcher,
                                callback=callback,
                                convergence_tolerance=convergence_tolerance,
                                convergence_level=convergence_level,
                                iteration_limit=iteration_limit)

        self.max_history_length = max_history_length

    def __call__(self, energy):
        self._information_store = None
        return super(VL_BFGS, self).__call__(energy)

    def get_descent_direction(self, energy):
        """Implementation of the Vector-free L-BFGS minimization scheme.

        Find the descent direction by using the inverse Hessian.
        Instead of storing the whole matrix, it stores only the last few
        updates, which are used to do operations requiring the inverse
        Hessian product. The updates are represented in a new basis to optimize
        the algorithm.

        Parameters
        ----------
        energy : Energy
            An instance of the Energy class which shall be minized. The
            position of `energy` is used as the starting point of minization.

        Returns
        -------
        descent_direction : Field
            Returns the descent direction.

        References
        ----------
        W. Chen, Z. Wang, J. Zhou, "Large-scale L-BFGS using MapReduce", 2014,
        Microsoft

        """

        x = energy.position
        gradient = energy.gradient
        # initialize the information store if it doesn't already exist
        try:
            self._information_store.add_new_point(x, gradient)
        except AttributeError:
            self._information_store = InformationStore(self.max_history_length,
                                                       x0=x,
                                                       gradient=gradient)

        b = self._information_store.b
        delta = self._information_store.delta

<<<<<<< HEAD
        descend_direction = delta[0] * b[0]
        for i in range(1, len(delta)):
            descend_direction += delta[i] * b[i]
=======
        descent_direction = delta[0] * b[0]
        for i in xrange(1, len(delta)):
            descent_direction += delta[i] * b[i]
>>>>>>> 92422402

        return descent_direction


class InformationStore(object):
    """Class for storing a list of past updates.

    Parameters
    ----------
    max_history_length : integer
        Maximum number of stored past updates.
    x0 : Field
        Initial position in variable space.
    gradient : Field
        Gradient at position x0.

    Attributes
    ----------
    max_history_length : integer
        Maximum number of stored past updates.
    s : List
        Circular buffer of past position differences, which are Fields.
    y : List
        Circular buffer of past gradient differences, which are Fields.
    last_x : Field
        Latest position in variable space.
    last_gradient : Field
        Gradient at latest position.
    k : integer
        Number of updates that have taken place
    ss : numpy.ndarray
        2D circular buffer of scalar products between different elements of s.
    sy : numpy.ndarray
        2D circular buffer of scalar products between elements of s and y.
    yy : numpy.ndarray
        2D circular buffer of scalar products between different elements of y.

    """
    def __init__(self, max_history_length, x0, gradient):
        self.max_history_length = max_history_length
        self.s = [None]*max_history_length
        self.y = [None]*max_history_length
        self.last_x = x0.copy()
        self.last_gradient = gradient.copy()
        self.k = 0

        mmax = max_history_length
        self.ss = np.empty((mmax, mmax), dtype=np.float64)
        self.sy = np.empty((mmax, mmax), dtype=np.float64)
        self.yy = np.empty((mmax, mmax), dtype=np.float64)

    @property
    def history_length(self):
        """Returns the number of currently stored updates.

        """
        return min(self.k, self.max_history_length)

    @property
    def b(self):
        """Combines s, y and gradient to form the new base vectors b.

        Returns
        -------
        result : List
            List of new basis vectors.

        """
        result = []
        m = self.history_length
        mmax = self.max_history_length
        k = self.k

        s = self.s
<<<<<<< HEAD
        for i in range(m):
            result.append(s[k-m+i])

        y = self.y
        for i in range(m):
            result.append(y[k-m+i])
=======
        for i in xrange(m):
            result.append(s[(k-m+i) % mmax])

        y = self.y
        for i in xrange(m):
            result.append(y[(k-m+i) % mmax])
>>>>>>> 92422402

        result.append(self.last_gradient)

        return result

    @property
    def b_dot_b(self):
        """Generates the (2m+1) * (2m+1) scalar matrix.

        The i,j-th element of the matrix is a scalar product between the i-th
        and j-th base vector.

        Returns
        -------
        result : numpy.ndarray
            Scalar matrix.

        """
        m = self.history_length
        mmax = self.max_history_length
        k = self.k
        result = np.empty((2*m+1, 2*m+1), dtype=np.float)

<<<<<<< HEAD
        for i in range(m):
            for j in range(m):
                result[i, j] = self.ss_store(k-m+i, k-m+j)

                sy_ij = self.sy_store(k-m+i, k-m+j)
                result[i, m+j] = sy_ij
                result[m+j, i] = sy_ij
=======
        # update the stores
        k1 = (k-1) % mmax
        for i in xrange(m):
            kmi = (k-m+i) % mmax
            self.ss[kmi, k1] = self.ss[k1, kmi] = self.s[kmi].vdot(self.s[k1])
            self.yy[kmi, k1] = self.yy[k1, kmi] = self.y[kmi].vdot(self.y[k1])
            self.sy[kmi, k1] = self.s[kmi].vdot(self.y[k1])
        for j in xrange(m-1):
            kmj = (k-m+j) % mmax
            self.sy[k1, kmj] = self.s[k1].vdot(self.y[kmj])
>>>>>>> 92422402

        for i in xrange(m):
            kmi = (k-m+i) % mmax
            for j in xrange(m):
                kmj = (k-m+j) % mmax
                result[i, j] = self.ss[kmi, kmj]
                result[i, m+j] = result[m+j, i] = self.sy[kmi, kmj]
                result[m+i, m+j] = self.yy[kmi, kmj]

            sgrad_i = self.s[kmi].vdot(self.last_gradient)
            result[2*m, i] = result[i, 2*m] = sgrad_i

            ygrad_i = self.y[kmi].vdot(self.last_gradient)
            result[2*m, m+i] = result[m+i, 2*m] = ygrad_i

        result[2*m, 2*m] = self.last_gradient.norm()

        return result

    @property
    def delta(self):
        """Calculates the new scalar coefficients (deltas).

        Returns
        -------
        delta : List
            List of the new scalar coefficients (deltas).

        """
        m = self.history_length
        b_dot_b = self.b_dot_b

        delta = np.zeros(2*m+1, dtype=np.float)
        delta[2*m] = -1

        alpha = np.empty(m, dtype=np.float)

        for j in range(m-1, -1, -1):
            delta_b_b = sum([delta[l] * b_dot_b[l, j] for l in range(2*m+1)])
            alpha[j] = delta_b_b/b_dot_b[j, m+j]
            delta[m+j] -= alpha[j]

        for i in range(2*m+1):
            delta[i] *= b_dot_b[m-1, 2*m-1]/b_dot_b[2*m-1, 2*m-1]

<<<<<<< HEAD
        for j in range(m-1, -1, -1):
            delta_b_b = sum([delta[l]*b_dot_b[m+j, l] for l in range(2*m+1)])
=======
        for j in xrange(m):
            delta_b_b = sum([delta[l]*b_dot_b[m+j, l] for l in xrange(2*m+1)])
>>>>>>> 92422402
            beta = delta_b_b/b_dot_b[j, m+j]
            delta[j] += (alpha[j] - beta)

        return delta

    def add_new_point(self, x, gradient):
        """Updates the s list and y list.

        Calculates the new position and gradient differences and enters them
        into the respective list.

        """
        mmax = self.max_history_length
        self.s[self.k % mmax] = x - self.last_x
        self.y[self.k % mmax] = gradient - self.last_gradient

        self.last_x = x.copy()
        self.last_gradient = gradient.copy()

        self.k += 1<|MERGE_RESOLUTION|>--- conflicted
+++ resolved
@@ -83,15 +83,9 @@
         b = self._information_store.b
         delta = self._information_store.delta
 
-<<<<<<< HEAD
-        descend_direction = delta[0] * b[0]
+        descent_direction = delta[0] * b[0]
         for i in range(1, len(delta)):
-            descend_direction += delta[i] * b[i]
-=======
-        descent_direction = delta[0] * b[0]
-        for i in xrange(1, len(delta)):
             descent_direction += delta[i] * b[i]
->>>>>>> 92422402
 
         return descent_direction
 
@@ -163,24 +157,16 @@
         result = []
         m = self.history_length
         mmax = self.max_history_length
+
         k = self.k
-
         s = self.s
-<<<<<<< HEAD
-        for i in range(m):
-            result.append(s[k-m+i])
+
+        for i in range(m):
+            result.append(s[(k-m+i) % mmax])
 
         y = self.y
         for i in range(m):
-            result.append(y[k-m+i])
-=======
-        for i in xrange(m):
-            result.append(s[(k-m+i) % mmax])
-
-        y = self.y
-        for i in xrange(m):
             result.append(y[(k-m+i) % mmax])
->>>>>>> 92422402
 
         result.append(self.last_gradient)
 
@@ -204,30 +190,20 @@
         k = self.k
         result = np.empty((2*m+1, 2*m+1), dtype=np.float)
 
-<<<<<<< HEAD
-        for i in range(m):
-            for j in range(m):
-                result[i, j] = self.ss_store(k-m+i, k-m+j)
-
-                sy_ij = self.sy_store(k-m+i, k-m+j)
-                result[i, m+j] = sy_ij
-                result[m+j, i] = sy_ij
-=======
         # update the stores
         k1 = (k-1) % mmax
-        for i in xrange(m):
+        for i in range(m):
             kmi = (k-m+i) % mmax
             self.ss[kmi, k1] = self.ss[k1, kmi] = self.s[kmi].vdot(self.s[k1])
             self.yy[kmi, k1] = self.yy[k1, kmi] = self.y[kmi].vdot(self.y[k1])
             self.sy[kmi, k1] = self.s[kmi].vdot(self.y[k1])
-        for j in xrange(m-1):
+        for j in range(m-1):
             kmj = (k-m+j) % mmax
             self.sy[k1, kmj] = self.s[k1].vdot(self.y[kmj])
->>>>>>> 92422402
-
-        for i in xrange(m):
+
+        for i in range(m):
             kmi = (k-m+i) % mmax
-            for j in xrange(m):
+            for j in range(m):
                 kmj = (k-m+j) % mmax
                 result[i, j] = self.ss[kmi, kmj]
                 result[i, m+j] = result[m+j, i] = self.sy[kmi, kmj]
@@ -269,13 +245,8 @@
         for i in range(2*m+1):
             delta[i] *= b_dot_b[m-1, 2*m-1]/b_dot_b[2*m-1, 2*m-1]
 
-<<<<<<< HEAD
-        for j in range(m-1, -1, -1):
+        for j in range(m):
             delta_b_b = sum([delta[l]*b_dot_b[m+j, l] for l in range(2*m+1)])
-=======
-        for j in xrange(m):
-            delta_b_b = sum([delta[l]*b_dot_b[m+j, l] for l in xrange(2*m+1)])
->>>>>>> 92422402
             beta = delta_b_b/b_dot_b[j, m+j]
             delta[j] += (alpha[j] - beta)
 
