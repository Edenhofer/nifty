--- conflicted
+++ resolved
@@ -27,7 +27,6 @@
 
 
 class QuasiNewtonMinimizer(Loggable, object):
-<<<<<<< HEAD
     """A class used by other minimization methods to find a local minimum.
     
     Descent minimization methods are used to find a local minimum of a scalar function
@@ -72,12 +71,10 @@
     StopIteration
         Raised if
             *callback function does not match the specified form.
+
     """    
     
-    __metaclass__ = abc.ABCMeta
-=======
     __metaclass__ = NiftyMeta
->>>>>>> 54f203dd
 
     def __init__(self, line_searcher=LineSearchStrongWolfe(), callback=None,
                  convergence_tolerance=1E-4, convergence_level=3,
