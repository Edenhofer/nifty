--- conflicted
+++ resolved
@@ -69,13 +69,9 @@
         self.rho = self.position.domain[0].rho
         self._w = w if w is not None else None
 
-<<<<<<< HEAD
-    def at(self, position): #MR what about logarithmic?
-=======
     # ---Mandatory properties and methods---
 
     def at(self, position):
->>>>>>> d11f0851
         return self.__class__(position, self.m, D=self.D, alpha=self.alpha,
                               q=self.q, smoothness_prior=self.smoothness_prior,
                               logarithmic=self.logarithmic,
