--- conflicted
+++ resolved
@@ -119,26 +119,11 @@
         backward_class = self.transformation_dictionary[
                 (self.target[0].__class__, self.domain[0].__class__)]
 
-<<<<<<< HEAD
-        self._forward_transformation = TransformationCache.create(
-            forward_class, self.domain[0], self.target[0])
-
-        self._backward_transformation = TransformationCache.create(
-            backward_class, self.target[0], self.domain[0])
-=======
         self._forward_transformation = forward_class(
-            self.domain[0], self.target[0], module=module)
+            self.domain[0], self.target[0])
 
         self._backward_transformation = backward_class(
-            self.target[0], self.domain[0], module=module)
-
-        # Store the dtype information
-        self.domain_dtype = \
-            None if domain_dtype is None else np.dtype(domain_dtype)
-
-        self.target_dtype = \
-            None if target_dtype is None else np.dtype(target_dtype)
->>>>>>> 10e3efd2
+            self.target[0], self.domain[0])
 
     def _add_attributes_to_copy(self, copy, **kwargs):
         copy._domain = self._domain
