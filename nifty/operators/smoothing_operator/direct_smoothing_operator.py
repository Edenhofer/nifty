--- conflicted
+++ resolved
@@ -4,13 +4,7 @@
 from builtins import range
 import numpy as np
 
-<<<<<<< HEAD
-from .smoothing_operator import SmoothingOperator
-=======
-from d2o import STRATEGIES
-
 from ..endomorphic_operator import EndomorphicOperator
->>>>>>> c639445d
 
 
 class DirectSmoothingOperator(EndomorphicOperator):
@@ -203,60 +197,10 @@
         if self.log_distances:
             np.log(np.maximum(distance_array,1e-15), out=distance_array)
 
-<<<<<<< HEAD
         augmented_data = x.val
         augmented_distance_array = distance_array
         true_start = 0
         true_end = x.shape[affected_axis]
-=======
-        # collect the local data + ghost cells
-        local_data_Q = False
-
-        if x.distribution_strategy == 'not':
-            local_data_Q = True
-        elif x.distribution_strategy in STRATEGIES['slicing']:
-            # infer the local start/end based on the slicing information of
-            # x's d2o. Only gets non-trivial for axis==0.
-            if 0 != affected_axis:
-                local_data_Q = True
-            else:
-                start_index = x.val.distributor.local_start
-                start_distance = distance_array[start_index]
-                augmented_start_distance = \
-                    (start_distance -
-                     self._effective_smoothing_width*self.sigma)
-                augmented_start_index = \
-                    np.searchsorted(distance_array, augmented_start_distance)
-                true_start = start_index - augmented_start_index
-                end_index = x.val.distributor.local_end
-                end_distance = distance_array[end_index-1]
-                augmented_end_distance = \
-                    (end_distance + self._effective_smoothing_width*self.sigma)
-                augmented_end_index = \
-                    np.searchsorted(distance_array, augmented_end_distance)
-                true_end = true_start + x.val.distributor.local_length
-                augmented_slice = slice(augmented_start_index,
-                                        augmented_end_index)
-
-                augmented_data = x.val.get_data(augmented_slice,
-                                                local_keys=True,
-                                                copy=False)
-                augmented_data = augmented_data.get_local_data(copy=False)
-
-                augmented_distance_array = distance_array[augmented_slice]
-
-        else:
-            raise ValueError("Direct smoothing not implemented for given"
-                             "distribution strategy.")
-
-        if local_data_Q:
-            # if the needed data resides on the nodes already, the necessary
-            # are the same; no matter what the distribution strategy was.
-            augmented_data = x.val.get_local_data(copy=False)
-            augmented_distance_array = distance_array
-            true_start = 0
-            true_end = x.shape[affected_axis]
->>>>>>> c639445d
 
         # perform the convolution along the affected axes
         # currently only one axis is supported
