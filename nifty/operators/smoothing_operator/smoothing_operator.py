--- conflicted
+++ resolved
@@ -26,17 +26,6 @@
 
 
 class SmoothingOperator(EndomorphicOperator):
-<<<<<<< HEAD
-
-    """NIFTY class for smoothing operators.
-    The NIFTy SmoothingOperator smooths Fields, with a given kernel length.
-    Fields which are not living over a PowerSpace are smoothed
-    via a gaussian convolution. Fields living over the PowerSpace are directly smoothed.
-
-    Parameters
-    ----------
-    domain : NIFTy.Space
-=======
     """ NIFTY class for smoothing operators.
 
     The NIFTy SmoothingOperator smooths Fields, with a given kernel length.
@@ -47,7 +36,6 @@
     Parameters
     ----------
     domain : tuple of DomainObjects, i.e. Spaces and FieldTypes
->>>>>>> 6861afd1
         The Space on which the operator acts
     sigma : float
         Sets the length of the Gaussian convolution kernel
@@ -88,11 +76,6 @@
 
     """
 
-<<<<<<< HEAD
-
-
-=======
->>>>>>> 6861afd1
     # ---Overwritten properties and methods---
     def __init__(self, domain=(), sigma=0, log_distances=False,
                  default_spaces=None):
@@ -208,11 +191,6 @@
 
         transformed_x.val.set_local_data(local_transformed_x, copy=False)
 
-<<<<<<< HEAD
-#to be discussed tomorrow!!!
-
-=======
->>>>>>> 6861afd1
         smoothed_x = Transformator.adjoint_times(transformed_x, spaces=spaces)
 
         result = x.copy_empty()
