# NIFTy
# Copyright (C) 2017  Theo Steininger
#
# Author: Theo Steininger
#
# This program is free software: you can redistribute it and/or modify
# it under the terms of the GNU General Public License as published by
# the Free Software Foundation, either version 3 of the License, or
# (at your option) any later version.
#
# This program is distributed in the hope that it will be useful,
# but WITHOUT ANY WARRANTY; without even the implied warranty of
# MERCHANTABILITY or FITNESS FOR A PARTICULAR PURPOSE.  See the
# GNU General Public License for more details.
#
# You should have received a copy of the GNU General Public License
# along with this program.  If not, see <http://www.gnu.org/licenses/>.

import abc
from nifty.nifty_meta import NiftyMeta

from keepers import Loggable
from nifty.field import Field
import nifty.nifty_utilities as utilities


class LinearOperator(Loggable, object):
<<<<<<< HEAD

    """NIFTY base class for linear operators.
=======
    """NIFTY base class for linear operators.

>>>>>>> 6861afd1
    The base NIFTY operator class is an abstract class from which
    other specific operator subclasses, including those preimplemented
    in NIFTY (e.g. the EndomorphicOperator, ProjectionOperator,
    DiagonalOperator, SmoothingOperator, ResponseOperator,
<<<<<<< HEAD
    PropagatorOperator, ComposedOperator) must be derived.

    Parameters
    ----------


    Attributes
    ----------
    domain : NIFTy.space
        The NIFTy.space in which the operator is defined.
    target : NIFTy.space
        The NIFTy.space in which the outcome of the operator lives
    unitary : boolean
        Indicates whether the operator is unitary or not

=======
    PropagatorOperator, ComposedOperator) are derived.

    Parameters
    ----------
    default_spaces : tuple of ints *optional*
        Defines on which space(s) of a given field the Operator acts by
        default (default: None)

    Attributes
    ----------
    domain : tuple of DomainObjects, i.e. Spaces and FieldTypes
        The domain on which the Operator's input Field lives.
    target : tuple of DomainObjects, i.e. Spaces and FieldTypes
        The domain in which the Operators result lives.
    unitary : boolean
        Indicates whether the Operator is unitary or not.
>>>>>>> 6861afd1

    Raises
    ------
    NotImplementedError
        Raised if
            * domain is not defined
            * target is not defined
            * unitary is not set to (True/False)

    Notes
    -----
<<<<<<< HEAD
    All Operators wihtin NIFTy are linear and must therefore be a subclasses of the
    LinearOperator. A LinearOperator must have the attributes domain, target
    and unitary to be properly defined.

    Examples
    --------

=======
    All Operators wihtin NIFTy are linear and must therefore be a subclasses of
    the LinearOperator. A LinearOperator must have the attributes domain,
    target and unitary to be properly defined.
>>>>>>> 6861afd1

    See Also
    --------
    EndomorphicOperator, ProjectionOperator,
    DiagonalOperator, SmoothingOperator, ResponseOperator,
    PropagatorOperator, ComposedOperator

    """

    __metaclass__ = NiftyMeta

    def __init__(self, default_spaces=None):
        self.default_spaces = default_spaces

    def _parse_domain(self, domain):
        return utilities.parse_domain(domain)

    @abc.abstractproperty
    def domain(self):
        """
<<<<<<< HEAD
        domain : NIFTy.space
            The NIFTy.space in which the operator is defined.
            Every operator which inherits from the abstract LinearOperator
            base class must have this attribute.

        Notes :
             is an abstractbaseclass.abstractproperty
             (https://docs.python.org/2/library/abc.html)
        """
=======
        domain : tuple of DomainObjects, i.e. Spaces and FieldTypes
            The domain on which the Operator's input Field lives.
            Every Operator which inherits from the abstract LinearOperator
            base class must have this attribute.

        """

>>>>>>> 6861afd1
        raise NotImplementedError

    @abc.abstractproperty
    def target(self):
        """
<<<<<<< HEAD
        target : NIFTy.space
            The NIFTy.space on which the processed (output) Field lives.
            Every operator which inherits from the abstract LinearOperator
            base class must have this attribute.

        Notes :
             is an abstractbaseclass.abstractproperty
             (https://docs.python.org/2/library/abc.html)
        """
=======
        target : tuple of DomainObjects, i.e. Spaces and FieldTypes
            The domain on which the Operator's output Field lives.
            Every Operator which inherits from the abstract LinearOperator
            base class must have this attribute.

        """

>>>>>>> 6861afd1
        raise NotImplementedError

    @abc.abstractproperty
    def unitary(self):
        """
        unitary : boolean
            States whether the Operator is unitary or not.
            Every Operator which inherits from the abstract LinearOperator
            base class must have this attribute.

<<<<<<< HEAD
        Notes :
             is an abstractbaseclass.abstractproperty
             (https://docs.python.org/2/library/abc.html)

        """
=======
        """

>>>>>>> 6861afd1
        raise NotImplementedError

    @property
    def default_spaces(self):
        return self._default_spaces

    @default_spaces.setter
    def default_spaces(self, spaces):
        self._default_spaces = utilities.cast_axis_to_tuple(spaces)

    def __call__(self, *args, **kwargs):
        return self.times(*args, **kwargs)

<<<<<<< HEAD
    def times(self, x, spaces=None, **kwargs):
=======
    def times(self, x, spaces=None):
>>>>>>> 6861afd1
        """ Applies the Operator to a given Field.

        Operator and Field have to live over the same domain.

        Parameters
        ----------
<<<<<<< HEAD
        x : NIFTY.Field
            applies the Operator to the given Field
        spaces : integer (default: None)
            defines on which space of the given Field the Operator acts
        **kwargs
           Additional keyword arguments get passed to the used copy_empty
           routine.

        Returns
        -------
        out : NIFTy.Field
            the processed Field living on the target space

        See Also
       --------

        """

        spaces = self._check_input_compatibility(x, spaces)
=======
        x : Field
            The input Field.
        spaces : tuple of ints
            Defines on which space(s) of the given Field the Operator acts.
>>>>>>> 6861afd1

        Returns
        -------
        out : Field
            The processed Field living on the target-domain.

        """

        spaces = self._check_input_compatibility(x, spaces)
        y = self._times(x, spaces)
        return y

<<<<<<< HEAD
    def inverse_times(self, x, spaces=None, **kwargs):
=======
    def inverse_times(self, x, spaces=None):
>>>>>>> 6861afd1
        """ Applies the inverse-Operator to a given Field.

        Operator and Field have to live over the same domain.

        Parameters
        ----------
<<<<<<< HEAD
        x : NIFTY.Field
            applies the Operator to the given Field
        spaces : integer (default: None)
            defines on which space of the given Field the Operator acts
        **kwargs
           Additional keyword arguments get passed to the used copy_empty
           routine.

        Returns
        -------
        out : NIFTy.Field
            the processed Field living on the target space

        See Also
       --------
=======
        x : Field
            The input Field.
        spaces : tuple of ints
            Defines on which space(s) of the given Field the Operator acts.

        Returns
        -------
        out : Field
            The processed Field living on the target-domain.
>>>>>>> 6861afd1

        """

        spaces = self._check_input_compatibility(x, spaces, inverse=True)

        try:
            y = self._inverse_times(x, spaces)
        except(NotImplementedError):
            if (self.unitary):
                y = self._adjoint_times(x, spaces)
            else:
                raise
        return y

<<<<<<< HEAD
    def adjoint_times(self, x, spaces=None, **kwargs):
=======
    def adjoint_times(self, x, spaces=None):
>>>>>>> 6861afd1
        """ Applies the adjoint-Operator to a given Field.

        Operator and Field have to live over the same domain.

        Parameters
        ----------
<<<<<<< HEAD
        x : NIFTY.Field
            applies the Operator to the given Field
        spaces : integer (default: None)
            defines on which space of the given Field the Operator acts
        **kwargs
           Additional keyword arguments get passed to the used copy_empty
           routine.

        Returns
        -------
        out : NIFTy.Field
            the processed Field living on the target space

        See Also
       --------

        """
=======
        x : Field
            applies the Operator to the given Field
        spaces : tuple of ints
            defines on which space of the given Field the Operator acts

        Returns
        -------
        out : Field
            The processed Field living on the target-domain.

        """

>>>>>>> 6861afd1
        if self.unitary:
            return self.inverse_times(x, spaces)

        spaces = self._check_input_compatibility(x, spaces, inverse=True)

        try:
            y = self._adjoint_times(x, spaces)
        except(NotImplementedError):
            if (self.unitary):
                y = self._inverse_times(x, spaces)
            else:
                raise
        return y

<<<<<<< HEAD
    def adjoint_inverse_times(self, x, spaces=None, **kwargs):
=======
    # If the operator supports inverse() then the inverse adjoint is identical
    # to the adjoint inverse. We provide both names for convenience.
    def adjoint_inverse_times(self, x, spaces=None):
>>>>>>> 6861afd1
        """ Applies the adjoint-inverse Operator to a given Field.

        Operator and Field have to live over the same domain.

        Parameters
        ----------
<<<<<<< HEAD
        x : NIFTY.Field
            applies the Operator to the given Field
        spaces : integer (default: None)
            defines on which space of the given Field the Operator acts
        **kwargs
           Additional keyword arguments get passed to the used copy_empty
           routine.

        Returns
        -------
        out : NIFTy.Field
            the processed Field living on the target space

        Notes
        -----
        If the operator has an `inverse` then the inverse adjoint is identical
        to the adjoint inverse. We provide both names for convenience.

        See Also
        --------

        """
=======
        x : Field
            applies the Operator to the given Field
        spaces : tuple of ints
            defines on which space of the given Field the Operator acts

        Returns
        -------
        out : Field
            The processed Field living on the target-domain.

        """
        if self.unitary:
            return self.times(x, spaces)
>>>>>>> 6861afd1

        spaces = self._check_input_compatibility(x, spaces)

        try:
            y = self._adjoint_inverse_times(x, spaces)
        except(NotImplementedError):
            if self.unitary:
                y = self._times(x, spaces)
            else:
                raise
        return y

<<<<<<< HEAD
    def inverse_adjoint_times(self, x, spaces=None, **kwargs):
        return self.adjoint_inverse_times(x, spaces, **kwargs)
=======
    def inverse_adjoint_times(self, x, spaces=None):
        """ Applies the inverse-adjoint Operator to a given Field.

        If the operator supports inverse() then the inverse-adjoint is
        identical to the adjoint-inverse. Both names are provided for
        convenience.

        Operator and Field have to live over the same domain.

        Parameters
        ----------
        x : Field
            applies the Operator to the given Field
        spaces : tuple of ints
            defines on which space of the given Field the Operator acts

        Returns
        -------
        out : Field
            The processed Field living on the target-domain.

        """

        return self.adjoint_inverse_times(x, spaces)
>>>>>>> 6861afd1

    def _times(self, x, spaces):
        raise NotImplementedError(
            "no generic instance method 'times'.")

    def _adjoint_times(self, x, spaces):
        raise NotImplementedError(
            "no generic instance method 'adjoint_times'.")

    def _inverse_times(self, x, spaces):
        raise NotImplementedError(
            "no generic instance method 'inverse_times'.")

    def _adjoint_inverse_times(self, x, spaces):
        raise NotImplementedError(
            "no generic instance method 'adjoint_inverse_times'.")

    def _inverse_adjoint_times(self, x, spaces):
        raise NotImplementedError(
            "no generic instance method 'inverse_adjoint_times'.")

    def _check_input_compatibility(self, x, spaces, inverse=False):
        if not isinstance(x, Field):
            raise ValueError(
                "supplied object is not a `Field`.")

        if spaces is None:
            spaces = self.default_spaces

        # sanitize the `spaces` and `types` input
        spaces = utilities.cast_axis_to_tuple(spaces, len(x.domain))

        # if the operator's domain is set to something, there are two valid
        # cases:
        # 1. Case:
        #   The user specifies with `spaces` that the operators domain should
        #   be applied to certain spaces in the domain-tuple of x.
        # 2. Case:
        #   The domains of self and x match completely.

        if not inverse:
            self_domain = self.domain
        else:
            self_domain = self.target

        if spaces is None:
            if self_domain != x.domain:
                raise ValueError(
                    "The operator's and and field's domains don't "
                    "match.")
        else:
            for i, space_index in enumerate(spaces):
                if x.domain[space_index] != self_domain[i]:
                    raise ValueError(
                        "The operator's and and field's domains don't "
                        "match.")

        return spaces

    def __repr__(self):
        return str(self.__class__)<|MERGE_RESOLUTION|>--- conflicted
+++ resolved
@@ -25,34 +25,12 @@
 
 
 class LinearOperator(Loggable, object):
-<<<<<<< HEAD
-
     """NIFTY base class for linear operators.
-=======
-    """NIFTY base class for linear operators.
-
->>>>>>> 6861afd1
+
     The base NIFTY operator class is an abstract class from which
     other specific operator subclasses, including those preimplemented
     in NIFTY (e.g. the EndomorphicOperator, ProjectionOperator,
     DiagonalOperator, SmoothingOperator, ResponseOperator,
-<<<<<<< HEAD
-    PropagatorOperator, ComposedOperator) must be derived.
-
-    Parameters
-    ----------
-
-
-    Attributes
-    ----------
-    domain : NIFTy.space
-        The NIFTy.space in which the operator is defined.
-    target : NIFTy.space
-        The NIFTy.space in which the outcome of the operator lives
-    unitary : boolean
-        Indicates whether the operator is unitary or not
-
-=======
     PropagatorOperator, ComposedOperator) are derived.
 
     Parameters
@@ -69,7 +47,6 @@
         The domain in which the Operators result lives.
     unitary : boolean
         Indicates whether the Operator is unitary or not.
->>>>>>> 6861afd1
 
     Raises
     ------
@@ -81,19 +58,9 @@
 
     Notes
     -----
-<<<<<<< HEAD
-    All Operators wihtin NIFTy are linear and must therefore be a subclasses of the
-    LinearOperator. A LinearOperator must have the attributes domain, target
-    and unitary to be properly defined.
-
-    Examples
-    --------
-
-=======
     All Operators wihtin NIFTy are linear and must therefore be a subclasses of
     the LinearOperator. A LinearOperator must have the attributes domain,
     target and unitary to be properly defined.
->>>>>>> 6861afd1
 
     See Also
     --------
@@ -114,17 +81,6 @@
     @abc.abstractproperty
     def domain(self):
         """
-<<<<<<< HEAD
-        domain : NIFTy.space
-            The NIFTy.space in which the operator is defined.
-            Every operator which inherits from the abstract LinearOperator
-            base class must have this attribute.
-
-        Notes :
-             is an abstractbaseclass.abstractproperty
-             (https://docs.python.org/2/library/abc.html)
-        """
-=======
         domain : tuple of DomainObjects, i.e. Spaces and FieldTypes
             The domain on which the Operator's input Field lives.
             Every Operator which inherits from the abstract LinearOperator
@@ -132,23 +88,11 @@
 
         """
 
->>>>>>> 6861afd1
         raise NotImplementedError
 
     @abc.abstractproperty
     def target(self):
         """
-<<<<<<< HEAD
-        target : NIFTy.space
-            The NIFTy.space on which the processed (output) Field lives.
-            Every operator which inherits from the abstract LinearOperator
-            base class must have this attribute.
-
-        Notes :
-             is an abstractbaseclass.abstractproperty
-             (https://docs.python.org/2/library/abc.html)
-        """
-=======
         target : tuple of DomainObjects, i.e. Spaces and FieldTypes
             The domain on which the Operator's output Field lives.
             Every Operator which inherits from the abstract LinearOperator
@@ -156,7 +100,6 @@
 
         """
 
->>>>>>> 6861afd1
         raise NotImplementedError
 
     @abc.abstractproperty
@@ -167,16 +110,8 @@
             Every Operator which inherits from the abstract LinearOperator
             base class must have this attribute.
 
-<<<<<<< HEAD
-        Notes :
-             is an abstractbaseclass.abstractproperty
-             (https://docs.python.org/2/library/abc.html)
-
-        """
-=======
-        """
-
->>>>>>> 6861afd1
+        """
+
         raise NotImplementedError
 
     @property
@@ -190,43 +125,17 @@
     def __call__(self, *args, **kwargs):
         return self.times(*args, **kwargs)
 
-<<<<<<< HEAD
-    def times(self, x, spaces=None, **kwargs):
-=======
     def times(self, x, spaces=None):
->>>>>>> 6861afd1
         """ Applies the Operator to a given Field.
 
         Operator and Field have to live over the same domain.
 
         Parameters
         ----------
-<<<<<<< HEAD
-        x : NIFTY.Field
-            applies the Operator to the given Field
-        spaces : integer (default: None)
-            defines on which space of the given Field the Operator acts
-        **kwargs
-           Additional keyword arguments get passed to the used copy_empty
-           routine.
-
-        Returns
-        -------
-        out : NIFTy.Field
-            the processed Field living on the target space
-
-        See Also
-       --------
-
-        """
-
-        spaces = self._check_input_compatibility(x, spaces)
-=======
         x : Field
             The input Field.
         spaces : tuple of ints
             Defines on which space(s) of the given Field the Operator acts.
->>>>>>> 6861afd1
 
         Returns
         -------
@@ -239,34 +148,13 @@
         y = self._times(x, spaces)
         return y
 
-<<<<<<< HEAD
-    def inverse_times(self, x, spaces=None, **kwargs):
-=======
     def inverse_times(self, x, spaces=None):
->>>>>>> 6861afd1
         """ Applies the inverse-Operator to a given Field.
 
         Operator and Field have to live over the same domain.
 
         Parameters
         ----------
-<<<<<<< HEAD
-        x : NIFTY.Field
-            applies the Operator to the given Field
-        spaces : integer (default: None)
-            defines on which space of the given Field the Operator acts
-        **kwargs
-           Additional keyword arguments get passed to the used copy_empty
-           routine.
-
-        Returns
-        -------
-        out : NIFTy.Field
-            the processed Field living on the target space
-
-        See Also
-       --------
-=======
         x : Field
             The input Field.
         spaces : tuple of ints
@@ -276,7 +164,6 @@
         -------
         out : Field
             The processed Field living on the target-domain.
->>>>>>> 6861afd1
 
         """
 
@@ -291,36 +178,13 @@
                 raise
         return y
 
-<<<<<<< HEAD
-    def adjoint_times(self, x, spaces=None, **kwargs):
-=======
     def adjoint_times(self, x, spaces=None):
->>>>>>> 6861afd1
         """ Applies the adjoint-Operator to a given Field.
 
         Operator and Field have to live over the same domain.
 
         Parameters
         ----------
-<<<<<<< HEAD
-        x : NIFTY.Field
-            applies the Operator to the given Field
-        spaces : integer (default: None)
-            defines on which space of the given Field the Operator acts
-        **kwargs
-           Additional keyword arguments get passed to the used copy_empty
-           routine.
-
-        Returns
-        -------
-        out : NIFTy.Field
-            the processed Field living on the target space
-
-        See Also
-       --------
-
-        """
-=======
         x : Field
             applies the Operator to the given Field
         spaces : tuple of ints
@@ -333,7 +197,6 @@
 
         """
 
->>>>>>> 6861afd1
         if self.unitary:
             return self.inverse_times(x, spaces)
 
@@ -348,32 +211,22 @@
                 raise
         return y
 
-<<<<<<< HEAD
-    def adjoint_inverse_times(self, x, spaces=None, **kwargs):
-=======
-    # If the operator supports inverse() then the inverse adjoint is identical
-    # to the adjoint inverse. We provide both names for convenience.
     def adjoint_inverse_times(self, x, spaces=None):
->>>>>>> 6861afd1
         """ Applies the adjoint-inverse Operator to a given Field.
 
         Operator and Field have to live over the same domain.
 
         Parameters
         ----------
-<<<<<<< HEAD
-        x : NIFTY.Field
+        x : Field
             applies the Operator to the given Field
-        spaces : integer (default: None)
+        spaces : tuple of ints
             defines on which space of the given Field the Operator acts
-        **kwargs
-           Additional keyword arguments get passed to the used copy_empty
-           routine.
 
         Returns
         -------
-        out : NIFTy.Field
-            the processed Field living on the target space
+        out : Field
+            The processed Field living on the target-domain.
 
         Notes
         -----
@@ -384,21 +237,6 @@
         --------
 
         """
-=======
-        x : Field
-            applies the Operator to the given Field
-        spaces : tuple of ints
-            defines on which space of the given Field the Operator acts
-
-        Returns
-        -------
-        out : Field
-            The processed Field living on the target-domain.
-
-        """
-        if self.unitary:
-            return self.times(x, spaces)
->>>>>>> 6861afd1
 
         spaces = self._check_input_compatibility(x, spaces)
 
@@ -411,35 +249,8 @@
                 raise
         return y
 
-<<<<<<< HEAD
     def inverse_adjoint_times(self, x, spaces=None, **kwargs):
         return self.adjoint_inverse_times(x, spaces, **kwargs)
-=======
-    def inverse_adjoint_times(self, x, spaces=None):
-        """ Applies the inverse-adjoint Operator to a given Field.
-
-        If the operator supports inverse() then the inverse-adjoint is
-        identical to the adjoint-inverse. Both names are provided for
-        convenience.
-
-        Operator and Field have to live over the same domain.
-
-        Parameters
-        ----------
-        x : Field
-            applies the Operator to the given Field
-        spaces : tuple of ints
-            defines on which space of the given Field the Operator acts
-
-        Returns
-        -------
-        out : Field
-            The processed Field living on the target-domain.
-
-        """
-
-        return self.adjoint_inverse_times(x, spaces)
->>>>>>> 6861afd1
 
     def _times(self, x, spaces):
         raise NotImplementedError(
