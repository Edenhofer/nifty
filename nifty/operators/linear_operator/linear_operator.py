--- conflicted
+++ resolved
@@ -280,56 +280,8 @@
         return y
 
     def inverse_adjoint_times(self, x, spaces=None, **kwargs):
-        """ Applies the inverse-adjoint Operator to a given Field.
-
-        Operator and Field have to live over the same domain.
-
-        Parameters
-        ----------
-        x : NIFTY.Field
-            applies the Operator to the given Field
-        spaces : integer (default: None)
-            defines on which space of the given Field the Operator acts
-        **kwargs
-           Additional keyword arguments get passed to the used copy_empty
-           routine.
-
-        Returns
-        -------
-        out : NIFTy.Field
-            the processed Field living on the target space
-
-        See Also
-       --------
-
-        """
-        if self.unitary:
-            return self.times(x, spaces, **kwargs)
-
-        spaces = self._check_input_compatibility(x, spaces)
-
-        try:
-            y = self._inverse_adjoint_times(x, spaces, **kwargs)
-        except(NotImplementedError):
-            if self.unitary:
-                y = self._times(x, spaces, **kwargs)
-            else:
-                raise
-            try:
-                y = self._inverse_adjoint_times(x, spaces, **kwargs)
-            except(NotImplementedError):
-                if self.unitary:
-                    y = self._times(x, spaces, **kwargs)
-                else:
-                    raise
-        return y
-
-<<<<<<< HEAD
-    def inverse_adjoint_times(self, x, spaces=None, **kwargs):
         return self.adjoint_inverse_times(x, spaces, **kwargs)
 
-=======
->>>>>>> 765ba57e
     def _times(self, x, spaces):
         raise NotImplementedError(
             "no generic instance method 'times'.")
