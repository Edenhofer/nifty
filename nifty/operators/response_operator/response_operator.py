from builtins import range
import numpy as np
from ... import Field,\
                FieldArray
from ..linear_operator import LinearOperator
from ..smoothing_operator import FFTSmoothingOperator
from ..composed_operator import ComposedOperator
from ..diagonal_operator import DiagonalOperator


class ResponseOperator(LinearOperator):
    """ NIFTy ResponseOperator (example)

    This NIFTy ResponseOperator provides the user with an example how a
    ResponseOperator can look like. It smoothes and exposes a field. The
    outcome of the Operator is geometrically not ordered as typical data
    set are.

    Parameters
    ----------
    domain : tuple of DomainObjects, i.e. Spaces and FieldTypes
        The domains on which the operator lives. Either one space or a list
        of spaces
    sigma : list(np.float)
        Defines the smoothing length of the operator for each space it lives on
    exposure : list(np.float)
        Defines the exposure of the operator for each space it lives on
    default_spaces : tuple of ints *optional*
        Defines on which space(s) of a given field the Operator acts by
        default (default: None)

    Attributes
    ----------
    domain : tuple of DomainObjects, i.e. Spaces and FieldTypes
        The domain on which the Operator's input Field lives.
    target : tuple of DomainObjects, i.e. Spaces and FieldTypes
        The domain in which the outcome of the operator lives.
    unitary : boolean
        Indicates whether the Operator is unitary or not.

    Raises
    ------
    ValueError:
        raised if:
            * len of sigma-list and exposure-list are not equal

    Notes
    -----

    Examples
    --------
    >>> x1 = RGSpace(5)
    >>> x2 = RGSpace(10)
    >>> R = ResponseOperator(domain=(x1,x2), sigma=[.5, .25],
                             exposure=[2.,3.])
    >>> f = Field((x1,x2), val=4.)
    >>> R.times(f)
    <distributed_data_object>
    array([[ 24.,  24.,  24.,  24.,  24.,  24.,  24.,  24.,  24.,  24.],
           [ 24.,  24.,  24.,  24.,  24.,  24.,  24.,  24.,  24.,  24.],
           [ 24.,  24.,  24.,  24.,  24.,  24.,  24.,  24.,  24.,  24.],
           [ 24.,  24.,  24.,  24.,  24.,  24.,  24.,  24.,  24.,  24.],
           [ 24.,  24.,  24.,  24.,  24.,  24.,  24.,  24.,  24.,  24.]])

    See Also
    --------

    """

    def __init__(self, domain, sigma=[1.], exposure=[1.],
                 default_spaces=None):
        super(ResponseOperator, self).__init__(default_spaces)

        self._domain = self._parse_domain(domain)

        kernel_smoothing = len(self._domain)*[None]
        kernel_exposure = len(self._domain)*[None]

        if len(sigma) != len(exposure):
            raise ValueError("Length of smoothing kernel and length of"
                             "exposure do not match")

        for ii in range(len(kernel_smoothing)):
<<<<<<< HEAD
            kernel_smoothing[ii] = FFTSmoothingOperator(self._domain[ii],
                                                     sigma=sigma[ii])
=======
            kernel_smoothing[ii] = SmoothingOperator.make(self._domain[ii],
                                                          sigma=sigma[ii])
>>>>>>> f64657e5
            kernel_exposure[ii] = DiagonalOperator(self._domain[ii],
                                                   diagonal=exposure[ii])

        self._composed_kernel = ComposedOperator(kernel_smoothing)
        self._composed_exposure = ComposedOperator(kernel_exposure)

        target_list = []
        for space in self.domain:
            target_list += [FieldArray(space.shape)]

        self._target = self._parse_domain(target_list)

    def _add_attributes_to_copy(self, copy, **kwargs):
        copy._domain = self._domain
        copy._target = self._target
        copy._composed_kernel = self._composed_kernel.copy()
        copy._composed_exposure = self._composed_exposure.copy()
        copy = super(DiagonalOperator, self)._add_attributes_to_copy(copy,
                                                                     **kwargs)
        return copy

    @property
    def domain(self):
        return self._domain

    @property
    def target(self):
        return self._target

    @property
    def unitary(self):
        return False

    def _times(self, x, spaces):
        res = self._composed_kernel.times(x, spaces)
        res = self._composed_exposure.times(res, spaces)
        # res = res.weight(power=1)
        # removing geometric information
        return Field(self._target, val=res.val)

    def _adjoint_times(self, x, spaces):
        # setting correct spaces
        res = Field(self.domain, val=x.val)
        res = self._composed_exposure.adjoint_times(res, spaces)
        res = res.weight(power=-1)
        res = self._composed_kernel.adjoint_times(res, spaces)
        return res<|MERGE_RESOLUTION|>--- conflicted
+++ resolved
@@ -81,13 +81,8 @@
                              "exposure do not match")
 
         for ii in range(len(kernel_smoothing)):
-<<<<<<< HEAD
             kernel_smoothing[ii] = FFTSmoothingOperator(self._domain[ii],
                                                      sigma=sigma[ii])
-=======
-            kernel_smoothing[ii] = SmoothingOperator.make(self._domain[ii],
-                                                          sigma=sigma[ii])
->>>>>>> f64657e5
             kernel_exposure[ii] = DiagonalOperator(self._domain[ii],
                                                    diagonal=exposure[ii])
 
