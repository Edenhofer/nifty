# This program is free software: you can redistribute it and/or modify
# it under the terms of the GNU General Public License as published by
# the Free Software Foundation, either version 3 of the License, or
# (at your option) any later version.
#
# This program is distributed in the hope that it will be useful,
# but WITHOUT ANY WARRANTY; without even the implied warranty of
# MERCHANTABILITY or FITNESS FOR A PARTICULAR PURPOSE.  See the
# GNU General Public License for more details.
#
# You should have received a copy of the GNU General Public License
# along with this program.  If not, see <http://www.gnu.org/licenses/>.
#
# Copyright(C) 2013-2017 Max-Planck-Society
#
# NIFTy is being developed at the Max-Planck-Institut fuer Astrophysik
# and financially supported by the Studienstiftung des deutschen Volkes.

from builtins import range
from ..linear_operator import LinearOperator


class ComposedOperator(LinearOperator):
    """ NIFTY class for composed operators.

    The  NIFTY composed operator class combines multiple linear operators.

    Parameters
    ----------
    operators : tuple of NIFTy Operators
        The tuple of LinearOperators.
    default_spaces : tuple of ints *optional*
        Defines on which space(s) of a given field the Operator acts by
        default (default: None)


    Attributes
    ----------
    domain : tuple of DomainObjects, i.e. Spaces and FieldTypes
        The NIFTy.space in which the operator is defined.
    target : tuple of DomainObjects, i.e. Spaces and FieldTypes
        The NIFTy.space in which the outcome of the operator lives
    unitary : boolean
        Indicates whether the Operator is unitary or not.

    Raises
    ------
    TypeError
        Raised if
            * an element of the operator list is not an instance of the
              LinearOperator-baseclass.

    Notes
    -----
    Very useful in case one has to transform a Field living over a product
    space (see example below).

    Examples
    --------
    Minimal example of transforming a Field living on two domains into its
    harmonic space.

    >>> x1 = RGSpace(5)
    >>> x2 = RGSpace(10)
    >>> k1 = RGRGTransformation.get_codomain(x1)
    >>> k2 = RGRGTransformation.get_codomain(x2)
    >>> FFT1 = FFTOperator(domain=x1, target=k1,
                           domain_dtype=np.float64, target_dtype=np.complex128)
    >>> FFT2 = FFTOperator(domain=x2, target=k2,
                           domain_dtype=np.float64, target_dtype=np.complex128)
    >>> FFT = ComposedOperator((FFT1, FFT2)
    >>> f = Field.from_random('normal', domain=(x1,x2))
    >>> FFT.times(f)

    See Also
    --------
    EndomorphicOperator, ProjectionOperator,
    DiagonalOperator, SmoothingOperator, ResponseOperator,
    PropagatorOperator, ComposedOperator

    """

    # ---Overwritten properties and methods---
    def __init__(self, operators, default_spaces=None):
        super(ComposedOperator, self).__init__(default_spaces)

        self._operator_store = ()
        for op in operators:
            if not isinstance(op, LinearOperator):
                raise TypeError("The elements of the operator list must be"
                                "instances of the LinearOperator-baseclass")
            self._operator_store += (op,)

    def _check_input_compatibility(self, x, spaces, inverse=False):
        """
        The input check must be disabled for the ComposedOperator, since it
        is not easily forecasteable what the output of an operator-call
        will look like.
        """
        if spaces is None:
            spaces = self.default_spaces
        return spaces

    # ---Mandatory properties and methods---
    @property
    def domain(self):
        if not hasattr(self, '_domain'):
            self._domain = ()
            for op in self._operator_store:
                self._domain += op.domain
        return self._domain

    @property
    def target(self):
        if not hasattr(self, '_target'):
            self._target = ()
            for op in self._operator_store:
                self._target += op.target
        return self._target

    @property
    def unitary(self):
        return False

    def _times(self, x, spaces):
        return self._times_helper(x, spaces, func='times')

    def _adjoint_times(self, x, spaces):
        return self._inverse_times_helper(x, spaces, func='adjoint_times')

    def _inverse_times(self, x, spaces):
        return self._inverse_times_helper(x, spaces, func='inverse_times')

    def _adjoint_inverse_times(self, x, spaces):
        return self._times_helper(x, spaces, func='adjoint_inverse_times')

    def _times_helper(self, x, spaces, func):
        space_index = 0
        if spaces is None:
            spaces = list(range(len(self.domain)))
        for op in self._operator_store:
            active_spaces = spaces[space_index:space_index+len(op.domain)]
            space_index += len(op.domain)

            x = getattr(op, func)(x, spaces=active_spaces)
        return x

    def _inverse_times_helper(self, x, spaces, func):
        space_index = 0
        if spaces is None:
<<<<<<< HEAD
            spaces = list(range(len(self.target)))[::-1]
=======
            spaces = range(len(self.target))
        rev_spaces = spaces[::-1]
>>>>>>> 69db50ec
        for op in reversed(self._operator_store):
            active_spaces = rev_spaces[space_index:space_index+len(op.target)]
            space_index += len(op.target)

            x = getattr(op, func)(x, spaces=active_spaces[::-1])
        return x<|MERGE_RESOLUTION|>--- conflicted
+++ resolved
@@ -148,12 +148,8 @@
     def _inverse_times_helper(self, x, spaces, func):
         space_index = 0
         if spaces is None:
-<<<<<<< HEAD
-            spaces = list(range(len(self.target)))[::-1]
-=======
-            spaces = range(len(self.target))
+            spaces = list(range(len(self.target)))
         rev_spaces = spaces[::-1]
->>>>>>> 69db50ec
         for op in reversed(self._operator_store):
             active_spaces = rev_spaces[space_index:space_index+len(op.target)]
             space_index += len(op.target)
