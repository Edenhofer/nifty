--- conflicted
+++ resolved
@@ -88,12 +88,8 @@
                 raise ValueError("too many spaces")
             if nspc > len(set(self._spaces)):
                 raise ValueError("non-unique space indices")
-<<<<<<< HEAD
-            # if nspc==len(self.diagonal.domain.domains,
+            # if nspc==len(self.diagonal.domain),
             # we could do some optimization
-=======
-            # if nspc==len(self.diagonal.domain.domains, we could do some optimization
->>>>>>> 1da4ee97
             for i, j in enumerate(self._spaces):
                 if diagonal.domain[i] != self._domain[j]:
                     raise ValueError("domain mismatch")
