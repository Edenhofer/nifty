# NIFTy
# Copyright (C) 2017  Theo Steininger
#
# Author: Theo Steininger
#
# This program is free software: you can redistribute it and/or modify
# it under the terms of the GNU General Public License as published by
# the Free Software Foundation, either version 3 of the License, or
# (at your option) any later version.
#
# This program is distributed in the hope that it will be useful,
# but WITHOUT ANY WARRANTY; without even the implied warranty of
# MERCHANTABILITY or FITNESS FOR A PARTICULAR PURPOSE.  See the
# GNU General Public License for more details.
#
# You should have received a copy of the GNU General Public License
# along with this program.  If not, see <http://www.gnu.org/licenses/>.

import numpy as np

from d2o import distributed_data_object,\
                STRATEGIES as DISTRIBUTION_STRATEGIES

from nifty.basic_arithmetics import log as nifty_log
from nifty.config import nifty_configuration as gc
from nifty.field import Field
from nifty.operators.endomorphic_operator import EndomorphicOperator


class DiagonalOperator(EndomorphicOperator):
    """ NIFTY class for diagonal operators.

    The NIFTY DiagonalOperator class is a subclass derived from the
    EndomorphicOperator. It multiplies an input field pixel-wise with its
    diagonal.


    Parameters
    ----------
    domain : tuple of DomainObjects, i.e. Spaces and FieldTypes
        The domain on which the Operator's input Field lives.
    diagonal : {scalar, list, array, Field, d2o-object}
        The diagonal entries of the operator.
    bare : boolean
        Indicates whether the input for the diagonal is bare or not
        (default: False).
    copy : boolean
        Internal copy of the diagonal (default: True)
    distribution_strategy : string
        setting the prober distribution_strategy of the
        diagonal (default : None). In case diagonal is d2o-object or Field,
        their distribution_strategy is used as a fallback.

    Attributes
    ----------
    distribution_strategy : string
        Defines the distribution_strategy of the distributed_data_object
        in which the diagonal entries are stored in.

    Raises
    ------

    Notes
    -----
    The ambiguity of bare or non-bare diagonal entries is based on the choice
    of a matrix representation of the operator in question. The naive choice
    of absorbing the volume weights into the matrix leads to a matrix-vector
    calculus with the non-bare entries which seems intuitive, though.
    The choice of keeping matrix entries and volume weights separate
    deals with the bare entries that allow for correct interpretation
    of the matrix entries; e.g., as variance in case of an covariance operator.

    Examples
    --------
    >>> x_space = RGSpace(5)
    >>> D = DiagonalOperator(x_space, diagonal=[1., 3., 2., 4., 6.])
    >>> f = Field(x_space, val=2.)
    >>> res = D.times(f)
    >>> res.val
    <distributed_data_object>
    array([ 2.,  6.,  4.,  8.,  12.])

    See Also
    --------
    EndomorphicOperator

    """

    """NIFTY class for diagonal operators.
    The  NIFTY DiagonalOperator class is a subclass derived from the
    EndomorphicOperator.

    Parameters
    ----------

    domain : NIFTy.Space
        The Space on which the operator acts
    diagonal : {scalar, list, array, NIFTy.Field, d2o-object}
        The diagonal entries of the operator.
    bare : boolean
        Indicates whether the diagonal entries are bare or not
        (default: False)
    copy : boolean
        Internal copy of the diagonal (default: True)
    distribution_strategy : string
        setting the prober distribution_strategy of the
        diagonal (default : None). In case diagonal is d2o-object or Field,
        their distribution_strategy is reused.

    Attributes
    ----------
    distribution_strategy : string
        Defines the diagonal is distributed among the nodes.

    Raises
    ------

    Notes
    -----
    The ambiguity of bare or non-bare diagonal entries is based on the choice
    of a matrix representation of the operator in question. The naive choice
    of absorbing the volume weights into the matrix leads to a matrix-vector
    calculus with the non-bare entries which seems intuitive, though.
    The choice of keeping matrix entries and volume weights separate
    deals with the bare entries that allow for correct interpretation
    of the matrix entries; e.g., as variance in case of an covariance operator.

    Examples
    --------
    >>> x_space = RGSpace(5)
    >>> D = DiagonalOperator(x_space, diagonal=2.)
    >>> f = Field(x_space, val=1.)
    >>> res = D.times(f)
    >>> res.val
    <distributed_data_object>
    array([ 2.,  2.,  2.,  2.,  2.])

    See Also
    --------
    EndomorphicOperator

    """

    # ---Overwritten properties and methods---

    def __init__(self, domain=(), diagonal=None, bare=False, copy=True,
                 distribution_strategy=None, default_spaces=None):
        super(DiagonalOperator, self).__init__(default_spaces)

        self._domain = self._parse_domain(domain)

        if distribution_strategy is None:
            if isinstance(diagonal, distributed_data_object):
                distribution_strategy = diagonal.distribution_strategy
            elif isinstance(diagonal, Field):
                distribution_strategy = diagonal.distribution_strategy

        self._distribution_strategy = self._parse_distribution_strategy(
                               distribution_strategy=distribution_strategy,
                               val=diagonal)

        self.set_diagonal(diagonal=diagonal, bare=bare, copy=copy)

    def _times(self, x, spaces):
        return self._times_helper(x, spaces, operation=lambda z: z.__mul__)

    def _adjoint_times(self, x, spaces):
        return self._times_helper(x, spaces,
                                  operation=lambda z: z.adjoint().__mul__)

    def _inverse_times(self, x, spaces):
        return self._times_helper(x, spaces, operation=lambda z: z.__rdiv__)

    def _adjoint_inverse_times(self, x, spaces):
        return self._times_helper(x, spaces,
                                  operation=lambda z: z.adjoint().__rdiv__)

    def diagonal(self, bare=False, copy=True):
<<<<<<< HEAD
        """ Returns the diagonal of the operator.
=======
        """ Returns the diagonal of the Operator.
>>>>>>> 6861afd1

        Parameters
        ----------
        bare : boolean
            Whether the returned Field values should be bare or not.
        copy : boolean
            Whether the returned Field should be copied or not.

        Returns
        -------
<<<<<<< HEAD
        out : NIFTy.Field
            the diagonal of the Operator

        See Also
        --------
=======
        out : Field
            The diagonal of the Operator.

>>>>>>> 6861afd1
        """
        if bare:
            diagonal = self._diagonal.weight(power=-1)
        elif copy:
            diagonal = self._diagonal.copy()
        else:
            diagonal = self._diagonal
        return diagonal

    def inverse_diagonal(self, bare=False):
        """ Returns the inverse-diagonal of the operator.

        Parameters
        ----------
        bare : boolean
            Whether the returned Field values should be bare or not.

        Returns
        -------
<<<<<<< HEAD
        out : NIFTy.Field
            the inverse-diagonal of the Operator

        See Also
        --------
        """
        return 1/self.diagonal(bare=bare, copy=False)
=======
        out : Field
            The inverse of the diagonal of the Operator.

        """
>>>>>>> 6861afd1
        return 1./self.diagonal(bare=bare, copy=False)

    def trace(self, bare=False):
        """ Returns the trace the operator.

        Parameters
        ----------
        bare : boolean
            Whether the returned Field values should be bare or not.

        Returns
        -------
        out : scalar
<<<<<<< HEAD
            the trace of the Operator

        See Also
        --------
=======
            The trace of the Operator.

>>>>>>> 6861afd1
        """
        return self.diagonal(bare=bare, copy=False).sum()

    def inverse_trace(self, bare=False):
        """ Returns the inverse-trace of the operator.

        Parameters
        ----------
        bare : boolean
            Whether the returned Field values should be bare or not.

        Returns
        -------
        out : scalar
<<<<<<< HEAD
            the inverse-trace of the Operator

        See Also
        --------
=======
            The inverse of the trace of the Operator.

>>>>>>> 6861afd1
        """
        return self.inverse_diagonal(bare=bare).sum()

    def trace_log(self):
        """ Returns the trave-log of the operator.

<<<<<<< HEAD
        Parameters
        ----------
        Returns
        -------
        out : scalar
            the trace-log of the Operator

        See Also
        --------
=======
        Returns
        -------
        out : scalar
            the trace of the logarithm of the Operator.

>>>>>>> 6861afd1
        """
        log_diagonal = nifty_log(self.diagonal(copy=False))
        return log_diagonal.sum()

    def determinant(self):
        """ Returns the determinant of the operator.

<<<<<<< HEAD
        Parameters
        ----------
        Returns
        -------
        out : scalar
        out : scalar
            the determinant of the Operator

        See Also
        --------
        """
=======
        Returns
        -------
        out : scalar
            the determinant of the Operator

        """

>>>>>>> 6861afd1
        return self.diagonal(copy=False).val.prod()

    def inverse_determinant(self):
        """ Returns the inverse-determinant of the operator.

<<<<<<< HEAD
        Parameters
        ----------
=======
>>>>>>> 6861afd1
        Returns
        -------
        out : scalar
            the inverse-determinant of the Operator

<<<<<<< HEAD
        See Also
        --------
        """
=======
        """

>>>>>>> 6861afd1
        return 1/self.determinant()

    def log_determinant(self):
        """ Returns the log-eterminant of the operator.

<<<<<<< HEAD
        Parameters
        ----------
=======
>>>>>>> 6861afd1
        Returns
        -------
        out : scalar
            the log-determinant of the Operator

<<<<<<< HEAD
        See Also
        --------
        """
=======
        """

>>>>>>> 6861afd1
        return np.log(self.determinant())

    # ---Mandatory properties and methods---

    @property
    def domain(self):
        return self._domain

    @property
    def self_adjoint(self):
        if self._self_adjoint is None:
            self._self_adjoint = (self._diagonal.val.imag == 0).all()
        return self._self_adjoint

    @property
    def unitary(self):
        if self._unitary is None:
            self._unitary = (self._diagonal.val *
                             self._diagonal.val.conjugate() == 1).all()
        return self._unitary

    # ---Added properties and methods---

    @property
    def distribution_strategy(self):
        """
        distribution_strategy : string
            Defines the way how the diagonal operator is distributed
<<<<<<< HEAD
            among the nodes.
            Popoular ones are:
                'fftw'
                'all'
                'local'
                'slicing'
                'not'
                'hdf5'

        Notes :
            https://arxiv.org/abs/1606.05385
        """
=======
            among the nodes. Available distribution_strategies are:
            'fftw', 'equal' and 'not'.

        Notes :
            https://arxiv.org/abs/1606.05385

        """

>>>>>>> 6861afd1
        return self._distribution_strategy

    def _parse_distribution_strategy(self, distribution_strategy, val):
        if distribution_strategy is None:
            if isinstance(val, distributed_data_object):
                distribution_strategy = val.distribution_strategy
            elif isinstance(val, Field):
                distribution_strategy = val.distribution_strategy
            else:
                self.logger.info("Datamodel set to default!")
                distribution_strategy = gc['default_distribution_strategy']
        elif distribution_strategy not in DISTRIBUTION_STRATEGIES['all']:
            raise ValueError(
                    "Invalid distribution_strategy!")
        return distribution_strategy

    def set_diagonal(self, diagonal, bare=False, copy=True):
        """ Sets the diagonal of the Operator.

        Parameters
        ----------
<<<<<<< HEAD
        diagonal : {scalar, list, array, NIFTy.Field, d2o-object}
            The diagonal entries of the operator.
        bare : boolean
            Indicates whether the diagonal entries are bare or not
            (default: False)
        copy : boolean
            Internal copy of the diagonal (default: True)

        Returns
        -------

        See Also
        --------
        """


=======
        diagonal : {scalar, list, array, Field, d2o-object}
            The diagonal entries of the operator.
        bare : boolean
            Indicates whether the input for the diagonal is bare or not
            (default: False).
        copy : boolean
            Specifies if a copy of the input shall be made (default: True).

        """

>>>>>>> 6861afd1
        # use the casting functionality from Field to process `diagonal`
        f = Field(domain=self.domain,
                  val=diagonal,
                  distribution_strategy=self.distribution_strategy,
                  copy=copy)

        # weight if the given values were `bare` is True
        # do inverse weightening if the other way around
        if bare:
            # If `copy` is True, we won't change external data by weightening
            # Otherwise, inplace weightening would change the external field
            f.weight(inplace=copy)

        # Reset the self_adjoint property:
        self._self_adjoint = None

        # Reset the unitarity property
        self._unitary = None

        # store the diagonal-field
        self._diagonal = f

    def _times_helper(self, x, spaces, operation):
        # if the domain matches directly
        # -> multiply the fields directly
        if x.domain == self.domain:
            # here the actual multiplication takes place
            return operation(self.diagonal(copy=False))(x)

        # if the distribution_strategy of self is sub-slice compatible to
        # the one of x, reshape the local data of self and apply it directly
        active_axes = []
        if spaces is None:
            active_axes = range(len(x.shape))
        else:
            for space_index in spaces:
                active_axes += x.domain_axes[space_index]

        axes_local_distribution_strategy = \
            x.val.get_axes_local_distribution_strategy(active_axes)
        if axes_local_distribution_strategy == self.distribution_strategy:
            local_diagonal = self._diagonal.val.get_local_data(copy=False)
        else:
            # create an array that is sub-slice compatible
            self.logger.warn("The input field is not sub-slice compatible to "
                             "the distribution strategy of the operator.")
            redistr_diagonal_val = self._diagonal.val.copy(
                distribution_strategy=axes_local_distribution_strategy)
            local_diagonal = redistr_diagonal_val.get_local_data(copy=False)

        reshaper = [x.shape[i] if i in active_axes else 1
                    for i in xrange(len(x.shape))]
        reshaped_local_diagonal = np.reshape(local_diagonal, reshaper)

        # here the actual multiplication takes place
        local_result = operation(reshaped_local_diagonal)(
                           x.val.get_local_data(copy=False))

        result_field = x.copy_empty(dtype=local_result.dtype)
        result_field.val.set_local_data(local_result, copy=False)
        return result_field<|MERGE_RESOLUTION|>--- conflicted
+++ resolved
@@ -86,61 +86,6 @@
 
     """
 
-    """NIFTY class for diagonal operators.
-    The  NIFTY DiagonalOperator class is a subclass derived from the
-    EndomorphicOperator.
-
-    Parameters
-    ----------
-
-    domain : NIFTy.Space
-        The Space on which the operator acts
-    diagonal : {scalar, list, array, NIFTy.Field, d2o-object}
-        The diagonal entries of the operator.
-    bare : boolean
-        Indicates whether the diagonal entries are bare or not
-        (default: False)
-    copy : boolean
-        Internal copy of the diagonal (default: True)
-    distribution_strategy : string
-        setting the prober distribution_strategy of the
-        diagonal (default : None). In case diagonal is d2o-object or Field,
-        their distribution_strategy is reused.
-
-    Attributes
-    ----------
-    distribution_strategy : string
-        Defines the diagonal is distributed among the nodes.
-
-    Raises
-    ------
-
-    Notes
-    -----
-    The ambiguity of bare or non-bare diagonal entries is based on the choice
-    of a matrix representation of the operator in question. The naive choice
-    of absorbing the volume weights into the matrix leads to a matrix-vector
-    calculus with the non-bare entries which seems intuitive, though.
-    The choice of keeping matrix entries and volume weights separate
-    deals with the bare entries that allow for correct interpretation
-    of the matrix entries; e.g., as variance in case of an covariance operator.
-
-    Examples
-    --------
-    >>> x_space = RGSpace(5)
-    >>> D = DiagonalOperator(x_space, diagonal=2.)
-    >>> f = Field(x_space, val=1.)
-    >>> res = D.times(f)
-    >>> res.val
-    <distributed_data_object>
-    array([ 2.,  2.,  2.,  2.,  2.])
-
-    See Also
-    --------
-    EndomorphicOperator
-
-    """
-
     # ---Overwritten properties and methods---
 
     def __init__(self, domain=(), diagonal=None, bare=False, copy=True,
@@ -176,11 +121,7 @@
                                   operation=lambda z: z.adjoint().__rdiv__)
 
     def diagonal(self, bare=False, copy=True):
-<<<<<<< HEAD
-        """ Returns the diagonal of the operator.
-=======
         """ Returns the diagonal of the Operator.
->>>>>>> 6861afd1
 
         Parameters
         ----------
@@ -191,17 +132,9 @@
 
         Returns
         -------
-<<<<<<< HEAD
-        out : NIFTy.Field
-            the diagonal of the Operator
-
-        See Also
-        --------
-=======
         out : Field
             The diagonal of the Operator.
 
->>>>>>> 6861afd1
         """
         if bare:
             diagonal = self._diagonal.weight(power=-1)
@@ -221,20 +154,10 @@
 
         Returns
         -------
-<<<<<<< HEAD
-        out : NIFTy.Field
-            the inverse-diagonal of the Operator
-
-        See Also
-        --------
-        """
-        return 1/self.diagonal(bare=bare, copy=False)
-=======
         out : Field
             The inverse of the diagonal of the Operator.
 
-        """
->>>>>>> 6861afd1
+        """        
         return 1./self.diagonal(bare=bare, copy=False)
 
     def trace(self, bare=False):
@@ -248,15 +171,8 @@
         Returns
         -------
         out : scalar
-<<<<<<< HEAD
-            the trace of the Operator
-
-        See Also
-        --------
-=======
             The trace of the Operator.
 
->>>>>>> 6861afd1
         """
         return self.diagonal(bare=bare, copy=False).sum()
 
@@ -271,38 +187,19 @@
         Returns
         -------
         out : scalar
-<<<<<<< HEAD
-            the inverse-trace of the Operator
-
-        See Also
-        --------
-=======
             The inverse of the trace of the Operator.
 
->>>>>>> 6861afd1
         """
         return self.inverse_diagonal(bare=bare).sum()
 
     def trace_log(self):
         """ Returns the trave-log of the operator.
 
-<<<<<<< HEAD
-        Parameters
-        ----------
-        Returns
-        -------
-        out : scalar
-            the trace-log of the Operator
-
-        See Also
-        --------
-=======
         Returns
         -------
         out : scalar
             the trace of the logarithm of the Operator.
 
->>>>>>> 6861afd1
         """
         log_diagonal = nifty_log(self.diagonal(copy=False))
         return log_diagonal.sum()
@@ -310,73 +207,38 @@
     def determinant(self):
         """ Returns the determinant of the operator.
 
-<<<<<<< HEAD
-        Parameters
-        ----------
         Returns
         -------
         out : scalar
         out : scalar
             the determinant of the Operator
 
-        See Also
-        --------
-        """
-=======
-        Returns
-        -------
-        out : scalar
-            the determinant of the Operator
-
-        """
-
->>>>>>> 6861afd1
+        """
+
         return self.diagonal(copy=False).val.prod()
 
     def inverse_determinant(self):
         """ Returns the inverse-determinant of the operator.
 
-<<<<<<< HEAD
-        Parameters
-        ----------
-=======
->>>>>>> 6861afd1
         Returns
         -------
         out : scalar
             the inverse-determinant of the Operator
 
-<<<<<<< HEAD
-        See Also
-        --------
-        """
-=======
-        """
-
->>>>>>> 6861afd1
+        """
+
         return 1/self.determinant()
 
     def log_determinant(self):
         """ Returns the log-eterminant of the operator.
 
-<<<<<<< HEAD
-        Parameters
-        ----------
-=======
->>>>>>> 6861afd1
         Returns
         -------
         out : scalar
             the log-determinant of the Operator
 
-<<<<<<< HEAD
-        See Also
-        --------
-        """
-=======
-        """
-
->>>>>>> 6861afd1
+        """
+
         return np.log(self.determinant())
 
     # ---Mandatory properties and methods---
@@ -405,29 +267,14 @@
         """
         distribution_strategy : string
             Defines the way how the diagonal operator is distributed
-<<<<<<< HEAD
-            among the nodes.
-            Popoular ones are:
-                'fftw'
-                'all'
-                'local'
-                'slicing'
-                'not'
-                'hdf5'
+            among the nodes. Available distribution_strategies are:
+            'fftw', 'equal' and 'not'.
 
         Notes :
             https://arxiv.org/abs/1606.05385
-        """
-=======
-            among the nodes. Available distribution_strategies are:
-            'fftw', 'equal' and 'not'.
-
-        Notes :
-            https://arxiv.org/abs/1606.05385
-
-        """
-
->>>>>>> 6861afd1
+
+        """
+
         return self._distribution_strategy
 
     def _parse_distribution_strategy(self, distribution_strategy, val):
@@ -449,24 +296,6 @@
 
         Parameters
         ----------
-<<<<<<< HEAD
-        diagonal : {scalar, list, array, NIFTy.Field, d2o-object}
-            The diagonal entries of the operator.
-        bare : boolean
-            Indicates whether the diagonal entries are bare or not
-            (default: False)
-        copy : boolean
-            Internal copy of the diagonal (default: True)
-
-        Returns
-        -------
-
-        See Also
-        --------
-        """
-
-
-=======
         diagonal : {scalar, list, array, Field, d2o-object}
             The diagonal entries of the operator.
         bare : boolean
@@ -477,7 +306,6 @@
 
         """
 
->>>>>>> 6861afd1
         # use the casting functionality from Field to process `diagonal`
         f = Field(domain=self.domain,
                   val=diagonal,
