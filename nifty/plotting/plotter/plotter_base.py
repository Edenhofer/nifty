# -*- coding: utf-8 -*-

from builtins import str
from builtins import zip
from builtins import range
import abc
import os
import sys

import numpy as np

import d2o

from keepers import Loggable

from nifty.config import dependency_injector as gdi

from nifty.spaces.space import Space
from nifty.field import Field
import nifty.nifty_utilities as utilities

from nifty.plotting.figures import MultiFigure
from future.utils import with_metaclass

plotly = gdi.get('plotly')

if plotly is not None and 'IPython' in sys.modules:
    plotly.offline.init_notebook_mode()

rank = d2o.config.dependency_injector[
        d2o.configuration['mpi_module']].COMM_WORLD.rank


<<<<<<< HEAD
class PlotterBase(with_metaclass(abc.ABCMeta, type('NewBase', (Loggable, object), {}))):
    def __init__(self, interactive=False, path='.', title=""):
=======
class PlotterBase(Loggable, object):
    __metaclass__ = abc.ABCMeta

    def __init__(self, interactive=False, path='plot.html'):
>>>>>>> b8bd4934
        if plotly is None:
            raise ImportError("The module plotly is needed but not available.")
        self.interactive = interactive
        self.path = path

        self.plot = self._initialize_plot()
        self.figure = self._initialize_figure()
        self.multi_figure = self._initialize_multifigure()

    @abc.abstractproperty
    def domain_classes(self):
        return (Space,)

    @property
    def interactive(self):
        return self._interactive

    @interactive.setter
    def interactive(self, interactive):
        self._interactive = bool(interactive)

    @property
    def path(self):
        return self._path

    @path.setter
    def path(self, new_path):
        self._path = os.path.normpath(new_path)

    def __call__(self, fields, spaces=None, data_extractor=None, labels=None,
                 path=None, title=None):
        if isinstance(fields, Field):
            fields = [fields]
        elif not isinstance(fields, list):
            fields = list(fields)

        spaces = utilities.cast_axis_to_tuple(spaces, len(fields[0].domain))

        if spaces is None:
            spaces = tuple(range(len(fields[0].domain)))

        if len(spaces) != len(self.domain_classes):
            raise ValueError("Domain mismatch between input and plotter.")

        axes = []
        plot_domain = []
        for space_index in spaces:
            axes += list(fields[0].domain_axes[space_index])
            plot_domain += [fields[0].domain[space_index]]

        # prepare data
        data_list = [self._get_data_from_field(field, spaces, data_extractor)
                     for field in fields]

        # create plots
        plots_list = []
        for slice_list in utilities.get_slice_list(data_list[0].shape, axes):
            plots_list += \
                    [[self.plot.at(self._parse_data(current_data,
                                                    field,
                                                    spaces))
                      for (current_data, field) in zip(data_list, fields)]]

        figures = [self.figure.at(plots, title=title) for plots in plots_list]

        self._finalize_figure(figures, path=path)

    def _get_data_from_field(self, field, spaces, data_extractor):
        for i, space_index in enumerate(spaces):
            if not isinstance(field.domain[space_index],
                              self.domain_classes[i]):
                raise AttributeError("Given space(s) of input field-domain do "
                                     "not match the plotters domain.")

        # TODO: add data_extractor functionality here
        data = field.val.get_full_data(target_rank=0)
        return data

    @abc.abstractmethod
    def _initialize_plot(self):
        raise NotImplementedError

    @abc.abstractmethod
    def _initialize_figure(self):
        raise NotImplementedError

    def _initialize_multifigure(self):
        return MultiFigure(subfigures=None)

    def _finalize_figure(self, figures, path=None):
        if len(figures) > 1:
            rows = (len(figures) + 1)//2
            figure_array = np.empty((2*rows), dtype=np.object)
            figure_array[:len(figures)] = figures
            figure_array = figure_array.reshape((2, rows))

            final_figure = self.multi_figure(subfigures=figure_array)
        else:
            final_figure = figures[0]

        path = self.path if path is None else path
        plotly.offline.plot(final_figure.to_plotly(),
                            filename=path)<|MERGE_RESOLUTION|>--- conflicted
+++ resolved
@@ -31,15 +31,8 @@
         d2o.configuration['mpi_module']].COMM_WORLD.rank
 
 
-<<<<<<< HEAD
 class PlotterBase(with_metaclass(abc.ABCMeta, type('NewBase', (Loggable, object), {}))):
-    def __init__(self, interactive=False, path='.', title=""):
-=======
-class PlotterBase(Loggable, object):
-    __metaclass__ = abc.ABCMeta
-
-    def __init__(self, interactive=False, path='plot.html'):
->>>>>>> b8bd4934
+    def __init__(self, interactive=False, path='plot.html', title=""):
         if plotly is None:
             raise ImportError("The module plotly is needed but not available.")
         self.interactive = interactive
