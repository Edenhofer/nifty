--- conflicted
+++ resolved
@@ -418,14 +418,8 @@
 
         return result_field
 
-<<<<<<< HEAD
-    def _calculate_power_spectrum(self, x, pindex, rho, axes=None):
-        fieldabs = abs(x)
-        fieldabs *= fieldabs
-=======
     @classmethod
     def _calculate_power_spectrum(cls, field_val, pindex, rho, axes=None):
->>>>>>> dd68d8d0
 
         if axes is not None:
             pindex = cls._shape_up_pindex(
@@ -441,10 +435,6 @@
             rho = rho.reshape(new_rho_shape)
         power_spectrum /= rho
 
-<<<<<<< HEAD
-        power_spectrum = sqrt(power_spectrum)
-=======
->>>>>>> dd68d8d0
         return power_spectrum
 
     @staticmethod
