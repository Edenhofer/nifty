# This program is free software: you can redistribute it and/or modify
# it under the terms of the GNU General Public License as published by
# the Free Software Foundation, either version 3 of the License, or
# (at your option) any later version.
#
# This program is distributed in the hope that it will be useful,
# but WITHOUT ANY WARRANTY; without even the implied warranty of
# MERCHANTABILITY or FITNESS FOR A PARTICULAR PURPOSE.  See the
# GNU General Public License for more details.
#
# You should have received a copy of the GNU General Public License
# along with this program.  If not, see <http://www.gnu.org/licenses/>.
#
# Copyright(C) 2013-2017 Max-Planck-Society
#
# NIFTy is being developed at the Max-Planck-Institut fuer Astrophysik
# and financially supported by the Studienstiftung des deutschen Volkes.

from __future__ import division
from builtins import zip
from builtins import str
from builtins import range

import itertools
import numpy as np

from keepers import Versionable,\
                    Loggable

from d2o import distributed_data_object,\
    STRATEGIES as DISTRIBUTION_STRATEGIES

from .config import nifty_configuration as gc

from .domain_object import DomainObject

from .spaces.power_space import PowerSpace

from . import nifty_utilities as utilities
from .random import Random
from functools import reduce


class Field(Loggable, Versionable, object):
    """ The discrete representation of a continuous field over multiple spaces.

    In NIFTY, Fields are used to store data arrays and carry all the needed
    metainformation (i.e. the domain) for operators to be able to work on them.
    In addition Field has methods to work with power-spectra.

    Parameters
    ----------
    domain : DomainObject
        One of the space types NIFTY supports. RGSpace, GLSpace, HPSpace,
        LMSpace or PowerSpace. It might also be a FieldArray, which is
        an unstructured domain.

    val : scalar, numpy.ndarray, distributed_data_object, Field
        The values the array should contain after init. A scalar input will
        fill the whole array with this scalar. If an array is provided the
        array's dimensions must match the domain's.

    dtype : type
        A numpy.type. Most common are int, float and complex.

    distribution_strategy: optional[{'fftw', 'equal', 'not', 'freeform'}]
        Specifies which distributor will be created and used.
        'fftw'      uses the distribution strategy of pyfftw,
        'equal'     tries to  distribute the data as uniform as possible
        'not'       does not distribute the data at all
        'freeform'  distribute the data according to the given local data/shape

    copy: boolean

    Attributes
    ----------
    val : distributed_data_object

    domain : DomainObject
        See Parameters.
    domain_axes : tuple of tuples
        Enumerates the axes of the Field
    dtype : type
        Contains the datatype stored in the Field.
    distribution_strategy : string
        Name of the used distribution_strategy.

    Raise
    -----
    TypeError
        Raised if
            *the given domain contains something that is not a DomainObject
             instance
            *val is an array that has a different dimension than the domain

    Examples
    --------
    >>> a = Field(RGSpace([4,5]),val=2)
    >>> a.val
    <distributed_data_object>
    array([[2, 2, 2, 2, 2],
           [2, 2, 2, 2, 2],
           [2, 2, 2, 2, 2],
           [2, 2, 2, 2, 2]])
    >>> a.dtype
    dtype('int64')

    See Also
    --------
    distributed_data_object

    """

    # ---Initialization methods---

    def __init__(self, domain=None, val=None, dtype=None,
                 distribution_strategy=None, copy=False):

        self.domain = self._parse_domain(domain=domain, val=val)
        self.domain_axes = self._get_axes_tuple(self.domain)

        self.dtype = self._infer_dtype(dtype=dtype,
                                       val=val)

        self.distribution_strategy = self._parse_distribution_strategy(
                                distribution_strategy=distribution_strategy,
                                val=val)

        if val is None:
            self._val = None
        else:
            self.set_val(new_val=val, copy=copy)

    def _parse_domain(self, domain, val=None):
        if domain is None:
            if isinstance(val, Field):
                domain = val.domain
            else:
                domain = ()
        elif isinstance(domain, DomainObject):
            domain = (domain,)
        elif not isinstance(domain, tuple):
            domain = tuple(domain)

        for d in domain:
            if not isinstance(d, DomainObject):
                raise TypeError(
                    "Given domain contains something that is not a "
                    "DomainObject instance.")
        return domain

    def _get_axes_tuple(self, things_with_shape, start=0):
        i = start
        axes_list = []
        for thing in things_with_shape:
            l = []
            for j in range(len(thing.shape)):
                l += [i]
                i += 1
            axes_list += [tuple(l)]
        return tuple(axes_list)

    def _infer_dtype(self, dtype, val):
        if dtype is None:
            try:
                dtype = val.dtype
            except AttributeError:
                try:
                    if val is None:
                        raise TypeError
                    dtype = np.result_type(val)
                except(TypeError):
                    dtype = np.dtype(gc['default_field_dtype'])
        else:
            dtype = np.dtype(dtype)

        dtype = np.result_type(dtype, np.float)

        return dtype

    def _parse_distribution_strategy(self, distribution_strategy, val):
        if distribution_strategy is None:
            if isinstance(val, distributed_data_object):
                distribution_strategy = val.distribution_strategy
            elif isinstance(val, Field):
                distribution_strategy = val.distribution_strategy
            else:
                self.logger.debug("distribution_strategy set to default!")
                distribution_strategy = gc['default_distribution_strategy']
        elif distribution_strategy not in DISTRIBUTION_STRATEGIES['global']:
            raise ValueError(
                    "distribution_strategy must be a global-type "
                    "strategy.")
        return distribution_strategy

    # ---Factory methods---

    @classmethod
    def from_random(cls, random_type, domain=None, dtype=None,
                    distribution_strategy=None, **kwargs):
        """ Draws a random field with the given parameters.

        Parameters
        ----------
        cls : class

        random_type : String
            'pm1', 'normal', 'uniform' are the supported arguments for this
            method.

        domain : DomainObject
            The domain of the output random field

        dtype : type
            The datatype of the output random field

        distribution_strategy : all supported distribution strategies
            The distribution strategy of the output random field

        Returns
        -------
        out : Field
            The output object.

        See Also
        --------
        power_synthesize


        """

        # create a initially empty field
        f = cls(domain=domain, dtype=dtype,
                distribution_strategy=distribution_strategy)

        # now use the processed input in terms of f in order to parse the
        # random arguments
        random_arguments = cls._parse_random_arguments(random_type=random_type,
                                                       f=f,
                                                       **kwargs)

        # extract the distributed_data_object from f and apply the appropriate
        # random number generator to it
        sample = f.get_val(copy=False)
        generator_function = getattr(Random, random_type)
        sample.apply_generator(
            lambda shape: generator_function(dtype=f.dtype,
                                             shape=shape,
                                             **random_arguments))
        return f

    @staticmethod
    def _parse_random_arguments(random_type, f, **kwargs):
        if random_type == "pm1":
            random_arguments = {}

        elif random_type == "normal":
            mean = kwargs.get('mean', 0)
            std = kwargs.get('std', 1)
            random_arguments = {'mean': mean,
                                'std': std}

        elif random_type == "uniform":
            low = kwargs.get('low', 0)
            high = kwargs.get('high', 1)
            random_arguments = {'low': low,
                                'high': high}

        else:
            raise KeyError(
                "unsupported random key '" + str(random_type) + "'.")

        return random_arguments

    # ---Powerspectral methods---

    def power_analyze(self, spaces=None, logarithmic=False, nbin=None,
                      binbounds=None, keep_phase_information=False):
        """ Computes the square root power spectrum for a subspace of `self`.

        Creates a PowerSpace for the space addressed by `spaces` with the given
        binning and computes the power spectrum as a Field over this
        PowerSpace. This can only be done if the subspace to  be analyzed is a
        harmonic space. The resulting field has the same units as the initial
        field, corresponding to the square root of the power spectrum.

        Parameters
        ----------
        spaces : int *optional*
            The subspace for which the powerspectrum shall be computed
            (default : None).
        logarithmic : boolean *optional*
            True if the output PowerSpace should use logarithmic binning.
            {default : False}
        nbin : int *optional*
            The number of bins the resulting PowerSpace shall have
            (default : None).
            if nbin==None : maximum number of bins is used
        binbounds : array-like *optional*
            Inner bounds of the bins (default : None).
            if binbounds==None : bins are inferred. Overwrites nbins and log
        keep_phase_information : boolean, *optional*
            If False, return a real-valued result containing the power spectrum
            of the input Field.
            If True, return a complex-valued result whose real component
            contains the power spectrum computed from the real part of the
            input Field, and whose imaginary component contains the power
            spectrum computed from the imaginary part of the input Field.
            The absolute value of this result should be identical to the output
            of power_analyze with keep_phase_information=False.
            (default : False).

        Raise
        -----
        ValueError
            Raised if
                *len(domain) is != 1 when spaces==None
                *len(spaces) is != 1 if not None
                *the analyzed space is not harmonic

        Returns
        -------
        out : Field
            The output object. It's domain is a PowerSpace and it contains
            the power spectrum of 'self's field.

        See Also
        --------
        power_synthesize, PowerSpace

        """

        # check if all spaces in `self.domain` are either harmonic or
        # power_space instances
        for sp in self.domain:
            if not sp.harmonic and not isinstance(sp, PowerSpace):
                self.logger.info(
                    "Field has a space in `domain` which is neither "
                    "harmonic nor a PowerSpace.")

        # check if the `spaces` input is valid
        spaces = utilities.cast_axis_to_tuple(spaces, len(self.domain))
        if spaces is None:
            spaces = list(range(len(self.domain)))

        if len(spaces) == 0:
            raise ValueError(
                "No space for analysis specified.")

        if keep_phase_information:
            parts_val = self._hermitian_decomposition(
                                              domain=self.domain,
                                              val=self.val,
                                              spaces=spaces,
                                              domain_axes=self.domain_axes,
                                              preserve_gaussian_variance=False)
            parts = [self.copy_empty().set_val(part_val, copy=False)
                     for part_val in parts_val]
        else:
            parts = [self]

        parts = [abs(part)**2 for part in parts]

        for space_index in spaces:
            parts = [self._single_power_analyze(
                                work_field=part,
                                space_index=space_index,
                                logarithmic=logarithmic,
                                nbin=nbin,
                                binbounds=binbounds)
                     for part in parts]

        if keep_phase_information:
            result_field = parts[0] + 1j*parts[1]
        else:
            result_field = parts[0]

        return result_field

    @classmethod
    def _single_power_analyze(cls, work_field, space_index, logarithmic, nbin,
                              binbounds):

        if not work_field.domain[space_index].harmonic:
            raise ValueError(
                "The analyzed space must be harmonic.")

        # Create the target PowerSpace instance:
        # If the associated signal-space field was real, we extract the
        # hermitian and anti-hermitian parts of `self` and put them
        # into the real and imaginary parts of the power spectrum.
        # If it was complex, all the power is put into a real power spectrum.

        distribution_strategy = \
            work_field.val.get_axes_local_distribution_strategy(
                work_field.domain_axes[space_index])

        harmonic_domain = work_field.domain[space_index]
        power_domain = PowerSpace(harmonic_partner=harmonic_domain,
                                  distribution_strategy=distribution_strategy,
                                  logarithmic=logarithmic, nbin=nbin,
                                  binbounds=binbounds)

        # extract pindex and rho from power_domain
        pindex = power_domain.pindex
        rho = power_domain.rho

        power_spectrum = cls._calculate_power_spectrum(
                                field_val=work_field.val,
                                pindex=pindex,
                                rho=rho,
                                axes=work_field.domain_axes[space_index])

        # create the result field and put power_spectrum into it
        result_domain = list(work_field.domain)
        result_domain[space_index] = power_domain
        result_dtype = power_spectrum.dtype

        result_field = work_field.copy_empty(
                   domain=result_domain,
                   dtype=result_dtype,
                   distribution_strategy=power_spectrum.distribution_strategy)
        result_field.set_val(new_val=power_spectrum, copy=False)

        return result_field

    @classmethod
    def _calculate_power_spectrum(cls, field_val, pindex, rho, axes=None):

        if axes is not None:
            pindex = cls._shape_up_pindex(
                            pindex=pindex,
                            target_shape=field_val.shape,
                            target_strategy=field_val.distribution_strategy,
                            axes=axes)
        power_spectrum = pindex.bincount(weights=field_val,
                                         axis=axes)
        if axes is not None:
            new_rho_shape = [1, ] * len(power_spectrum.shape)
            new_rho_shape[axes[0]] = len(rho)
            rho = rho.reshape(new_rho_shape)
        power_spectrum /= rho

        return power_spectrum

    @staticmethod
    def _shape_up_pindex(pindex, target_shape, target_strategy, axes):
        if pindex.distribution_strategy not in \
                DISTRIBUTION_STRATEGIES['global']:
            raise ValueError("pindex's distribution strategy must be "
                             "global-type")

        if pindex.distribution_strategy in DISTRIBUTION_STRATEGIES['slicing']:
            if ((0 not in axes) or
                    (target_strategy is not pindex.distribution_strategy)):
                raise ValueError(
                    "A slicing distributor shall not be reshaped to "
                    "something non-sliced.")

        semiscaled_shape = [1, ] * len(target_shape)
        for i in axes:
            semiscaled_shape[i] = target_shape[i]
        local_data = pindex.get_local_data(copy=False)
        semiscaled_local_data = local_data.reshape(semiscaled_shape)
        result_obj = pindex.copy_empty(global_shape=target_shape,
                                       distribution_strategy=target_strategy)
        result_obj.set_full_data(semiscaled_local_data, copy=False)

        return result_obj

    def power_synthesize(self, spaces=None, real_power=True, real_signal=True,
                         mean=None, std=None):
        """ Yields a sampled field with `self`**2 as its power spectrum.

        This method draws a Gaussian random field in the harmonic partner
        domain of this fields domains, using this field as power spectrum.

        Parameters
        ----------
        spaces : {tuple, int, None} *optional*
            Specifies the subspace containing all the PowerSpaces which
            should be converted (default : None).
            if spaces==None : Tries to convert the whole domain.
        real_power : boolean *optional*
            Determines whether the power spectrum is treated as intrinsically
            real or complex (default : True).
        real_signal : boolean *optional*
            True will result in a purely real signal-space field
            (default : True).
        mean : float *optional*
            The mean of the Gaussian noise field which is used for the Field
            synthetization (default : None).
            if mean==None : mean will be set to 0
        std : float *optional*
            The standard deviation of the Gaussian noise field which is used
            for the Field synthetization (default : None).
            if std==None : std will be set to 1

        Returns
        -------
        out : Field
            The output object. A random field created with the power spectrum
            stored in the `spaces` in `self`.

        Notes
        -----
        For this the spaces specified by `spaces` must be a PowerSpace.
        This expects this field to be the square root of a power spectrum, i.e.
        to have the unit of the field to be sampled.

        See Also
        --------
        power_analyze

        Raises
        ------
        ValueError : If domain specified by `spaces` is not a PowerSpace.

        """

        # check if the `spaces` input is valid
        spaces = utilities.cast_axis_to_tuple(spaces, len(self.domain))

        if spaces is None:
            spaces = list(range(len(self.domain)))

        for power_space_index in spaces:
            power_space = self.domain[power_space_index]
            if not isinstance(power_space, PowerSpace):
                raise ValueError("A PowerSpace is needed for field "
                                 "synthetization.")

        # create the result domain
        result_domain = list(self.domain)
        for power_space_index in spaces:
            power_space = self.domain[power_space_index]
            harmonic_domain = power_space.harmonic_partner
            result_domain[power_space_index] = harmonic_domain

        # create random samples: one or two, depending on whether the
        # power spectrum is real or complex
        if real_power:
            result_list = [None]
        else:
            result_list = [None, None]

        result_list = [self.__class__.from_random(
                             'normal',
                             mean=mean,
                             std=std,
                             domain=result_domain,
                             dtype=np.complex,
                             distribution_strategy=self.distribution_strategy)
                       for x in result_list]

        # from now on extract the values from the random fields for further
        # processing without killing the fields.
        # if the signal-space field should be real, hermitianize the field
        # components

        spec = self.val.get_full_data()
        spec = np.sqrt(spec)

        for power_space_index in spaces:
            spec = self._spec_to_rescaler(spec, result_list, power_space_index)
        local_rescaler = spec

        result_val_list = [x.val for x in result_list]

        # apply the rescaler to the random fields
        result_val_list[0].apply_scalar_function(
                                            lambda x: x * local_rescaler.real,
                                            inplace=True)

        if not real_power:
            result_val_list[1].apply_scalar_function(
                                            lambda x: x * local_rescaler.imag,
                                            inplace=True)

        if real_signal:
            result_val_list = [self._hermitian_decomposition(
                                            result_domain,
                                            result_val,
                                            spaces,
                                            result_list[0].domain_axes,
                                            preserve_gaussian_variance=True)[0]
                               for result_val in result_val_list]

        # store the result into the fields
        [x.set_val(new_val=y, copy=False) for x, y in
            zip(result_list, result_val_list)]

        if real_power:
            result = result_list[0]
        else:
            result = result_list[0] + 1j*result_list[1]

        return result

    @staticmethod
    def _hermitian_decomposition(domain, val, spaces, domain_axes,
                                 preserve_gaussian_variance=False):
        # hermitianize for the first space
        (h, a) = domain[spaces[0]].hermitian_decomposition(
                       val,
                       domain_axes[spaces[0]])
        # hermitianize all remaining spaces using the iterative formula
<<<<<<< HEAD
        for space in range(1, len(spaces)):
=======
        for space in spaces[1:]:
>>>>>>> 841b7ecb
            (hh, ha) = domain[space].hermitian_decomposition(
                                              h,
                                              domain_axes[space])
            (ah, aa) = domain[space].hermitian_decomposition(
                                              a,
                                              domain_axes[space])
            c = (hh - ha - ah + aa).conjugate()
            full = (hh + ha + ah + aa)
            h = (full + c)/2.
            a = (full - c)/2.

        # correct variance
        if preserve_gaussian_variance:
            h *= np.sqrt(2)
            a *= np.sqrt(2)

            if not issubclass(val.dtype.type, np.complexfloating):
                # in principle one must not correct the variance for the fixed
                # points of the hermitianization. However, for a complex field
                # the input field loses half of its power at its fixed points
                # in the `hermitian` part. Hence, here a factor of sqrt(2) is
                # also necessary!
                # => The hermitianization can be done on a space level since
                # either nothing must be done (LMSpace) or ALL points need a
                # factor of sqrt(2)
                # => use the preserve_gaussian_variance flag in the
                # hermitian_decomposition method above.

                # This code is for educational purposes:
                fixed_points = [domain[i].hermitian_fixed_points()
                                for i in spaces]
                fixed_points = [[fp] if fp is None else fp
                                for fp in fixed_points]

                for product_point in itertools.product(*fixed_points):
                    slice_object = np.array((slice(None), )*len(val.shape),
                                            dtype=np.object)
                    for i, sp in enumerate(spaces):
                        point_component = product_point[i]
                        if point_component is None:
                            point_component = slice(None)
                        slice_object[list(domain_axes[sp])] = point_component

                    slice_object = tuple(slice_object)
                    h[slice_object] /= np.sqrt(2)
                    a[slice_object] /= np.sqrt(2)
        return (h, a)

    def _spec_to_rescaler(self, spec, result_list, power_space_index):
        power_space = self.domain[power_space_index]

        # weight the random fields with the power spectrum
        # therefore get the pindex from the power space
        pindex = power_space.pindex
        # take the local data from pindex. This data must be compatible to the
        # local data of the field given the slice of the PowerSpace
        local_distribution_strategy = \
            result_list[0].val.get_axes_local_distribution_strategy(
                result_list[0].domain_axes[power_space_index])

        if pindex.distribution_strategy is not local_distribution_strategy:
            self.logger.warn(
                "The distribution_strategy of pindex does not fit the "
                "slice_local distribution strategy of the synthesized field.")

        # Now use numpy advanced indexing in order to put the entries of the
        # power spectrum into the appropriate places of the pindex array.
        # Do this for every 'pindex-slice' in parallel using the 'slice(None)'s
        local_pindex = pindex.get_local_data(copy=False)

        local_blow_up = [slice(None)]*len(spec.shape)
        # it is important to count from behind, since spec potentially grows
        # with every iteration
        index = self.domain_axes[power_space_index][0]-len(self.shape)
        local_blow_up[index] = local_pindex
        # here, the power_spectrum is distributed into the new shape
        local_rescaler = spec[local_blow_up]
        return local_rescaler

    # ---Properties---

    def set_val(self, new_val=None, copy=False):
        """ Sets the fields distributed_data_object.

        Parameters
        ----------
        new_val : scalar, array-like, Field, None *optional*
            The values to be stored in the field.
            {default : None}

        copy : boolean, *optional*
            If False, Field tries to not copy the input data but use it
            directly.
            {default : False}
        See Also
        --------
        val

        """

        new_val = self.cast(new_val)
        if copy:
            new_val = new_val.copy()
        self._val = new_val
        return self

    def get_val(self, copy=False):
        """ Returns the distributed_data_object associated with this Field.

        Parameters
        ----------
        copy : boolean
            If true, a copy of the Field's underlying distributed_data_object
            is returned.

        Returns
        -------
        out : distributed_data_object

        See Also
        --------
        val

        """

        if self._val is None:
            self.set_val(None)

        if copy:
            return self._val.copy()
        else:
            return self._val

    @property
    def val(self):
        """ Returns the distributed_data_object associated with this Field.

        Returns
        -------
        out : distributed_data_object

        See Also
        --------
        get_val

        """

        return self.get_val(copy=False)

    @val.setter
    def val(self, new_val):
        self.set_val(new_val=new_val, copy=False)

    @property
    def shape(self):
        """ Returns the total shape of the Field's data array.

        Returns
        -------
        out : tuple
            The output object. The tuple contains the dimansions of the spaces
            in domain.

        See Also
        --------
        dim

        """

        shape_tuple = tuple(sp.shape for sp in self.domain)
        try:
            global_shape = reduce(lambda x, y: x + y, shape_tuple)
        except TypeError:
            global_shape = ()

        return global_shape

    @property
    def dim(self):
        """ Returns the total number of pixel-dimensions the field has.

        Effectively, all values from shape are multiplied.

        Returns
        -------
        out : int
            The dimension of the Field.

        See Also
        --------
        shape

        """

        dim_tuple = tuple(sp.dim for sp in self.domain)
        try:
            return int(reduce(lambda x, y: x * y, dim_tuple))
        except TypeError:
            return 0

    @property
    def dof(self):
        """ Returns the total number of degrees of freedom the Field has. For
        real Fields this is equal to `self.dim`. For complex Fields it is
        2*`self.dim`.

        """

        dof = self.dim
        if issubclass(self.dtype.type, np.complexfloating):
            dof *= 2
        return dof

    @property
    def total_volume(self):
        """ Returns the total volume of all spaces in the domain.
        """

        volume_tuple = tuple(sp.total_volume for sp in self.domain)
        try:
            return reduce(lambda x, y: x * y, volume_tuple)
        except TypeError:
            return 0.

    # ---Special unary/binary operations---

    def cast(self, x=None, dtype=None):
        """ Transforms x to a d2o with the correct dtype and shape.

        Parameters
        ----------
        x : scalar, d2o, Field, array_like
            The input that shall be casted on a d2o of the same shape like the
            domain.

        dtype : type
            The datatype the output shall have. This can be used to override
            the fields dtype.

        Returns
        -------
        out : distributed_data_object
            The output object.

        See Also
        --------
        _actual_cast

        """
        if dtype is None:
            dtype = self.dtype
        else:
            dtype = np.dtype(dtype)

        casted_x = x

        for ind, sp in enumerate(self.domain):
            casted_x = sp.pre_cast(casted_x,
                                   axes=self.domain_axes[ind])

        casted_x = self._actual_cast(casted_x, dtype=dtype)

        for ind, sp in enumerate(self.domain):
            casted_x = sp.post_cast(casted_x,
                                    axes=self.domain_axes[ind])

        return casted_x

    def _actual_cast(self, x, dtype=None):
        if isinstance(x, Field):
            x = x.get_val()

        if dtype is None:
            dtype = self.dtype

        return_x = distributed_data_object(
                            global_shape=self.shape,
                            dtype=dtype,
                            distribution_strategy=self.distribution_strategy)
        return_x.set_full_data(x, copy=False)
        return return_x

    def copy(self, domain=None, dtype=None, distribution_strategy=None):
        """ Returns a full copy of the Field.

        If no keyword arguments are given, the returned object will be an
        identical copy of the original Field. By explicit specification one is
        able to define the domain, the dtype and the distribution_strategy of
        the returned Field.

        Parameters
        ----------
        domain : DomainObject
            The new domain the Field shall have.

        dtype : type
            The new dtype the Field shall have.

        distribution_strategy : all supported distribution strategies
            The new distribution strategy the Field shall have.

        Returns
        -------
        out : Field
            The output object. An identical copy of 'self'.

        See Also
        --------
        copy_empty

        """

        copied_val = self.get_val(copy=True)
        new_field = self.copy_empty(
                                domain=domain,
                                dtype=dtype,
                                distribution_strategy=distribution_strategy)
        new_field.set_val(new_val=copied_val, copy=False)
        return new_field

    def copy_empty(self, domain=None, dtype=None, distribution_strategy=None):
        """ Returns an empty copy of the Field.

        If no keyword arguments are given, the returned object will be an
        identical copy of the original Field. The memory for the data array
        is only allocated but not actively set to any value
        (c.f. numpy.ndarray.copy_empty). By explicit specification one is able
        to change the domain, the dtype and the distribution_strategy of the
        returned Field.

        Parameters
        ----------
        domain : DomainObject
            The new domain the Field shall have.

        dtype : type
            The new dtype the Field shall have.

        distribution_strategy : string, all supported distribution strategies
            The distribution strategy the new Field should have.

        Returns
        -------
        out : Field
            The output object.

        See Also
        --------
        copy

        """

        if domain is None:
            domain = self.domain
        else:
            domain = self._parse_domain(domain)

        if dtype is None:
            dtype = self.dtype
        else:
            dtype = np.dtype(dtype)

        if distribution_strategy is None:
            distribution_strategy = self.distribution_strategy

        fast_copyable = True
        try:
            for i in range(len(self.domain)):
                if self.domain[i] is not domain[i]:
                    fast_copyable = False
                    break
        except IndexError:
            fast_copyable = False

        if (fast_copyable and dtype == self.dtype and
                distribution_strategy == self.distribution_strategy):
            new_field = self._fast_copy_empty()
        else:
            new_field = Field(domain=domain,
                              dtype=dtype,
                              distribution_strategy=distribution_strategy)
        return new_field

    def _fast_copy_empty(self):
        # make an empty field
        new_field = EmptyField()
        # repair its class
        new_field.__class__ = self.__class__
        # copy domain, codomain and val
        for key, value in list(self.__dict__.items()):
            if key != '_val':
                new_field.__dict__[key] = value
            else:
                new_field.__dict__[key] = self.val.copy_empty()
        return new_field

    def weight(self, power=1, inplace=False, spaces=None):
        """ Weights the pixels of `self` with their invidual pixel-volume.

        Parameters
        ----------
        power : number
            The pixels get weighted with the volume-factor**power.

        inplace : boolean
            If True, `self` will be weighted and returned. Otherwise, a copy
            is made.

        spaces : tuple of ints
            Determines on which subspace the operation takes place.

        Returns
        -------
        out : Field
            The weighted field.

        """
        if inplace:
            new_field = self
        else:
            new_field = self.copy_empty()

        new_val = self.get_val(copy=False)

        spaces = utilities.cast_axis_to_tuple(spaces, len(self.domain))
        if spaces is None:
            spaces = list(range(len(self.domain)))

        for ind, sp in enumerate(self.domain):
            if ind in spaces:
                new_val = sp.weight(new_val,
                                    power=power,
                                    axes=self.domain_axes[ind],
                                    inplace=inplace)

        new_field.set_val(new_val=new_val, copy=False)
        return new_field

    def vdot(self, x=None, spaces=None, bare=False):
        """ Computes the volume-factor-aware dot product of 'self' with x.

        Parameters
        ----------
        x : Field
            The domain of x must contain `self.domain`

        spaces : tuple of ints
            If the domain of `self` and `x` are not the same, `spaces` specfies
            the mapping.

        bare : boolean
            If true, no volume factors will be included in the computation.

        Returns
        -------
        out : float, complex

        """
        if not isinstance(x, Field):
            raise ValueError("The dot-partner must be an instance of " +
                             "the NIFTy field class")

        # Compute the dot respecting the fact of discrete/continuous spaces
        if bare:
            y = self
        else:
            y = self.weight(power=1)

        if spaces is None:
            x_val = x.get_val(copy=False)
            y_val = y.get_val(copy=False)
            result = (x_val.conjugate() * y_val).sum()
            return result
        else:
            # create a diagonal operator which is capable of taking care of the
            # axes-matching
            from nifty.operators.diagonal_operator import DiagonalOperator
            diagonal = y.val.conjugate()
            diagonalOperator = DiagonalOperator(domain=y.domain,
                                                diagonal=diagonal,
                                                copy=False)
            dotted = diagonalOperator(x, spaces=spaces)
            return dotted.sum(spaces=spaces)

    def norm(self):
        """ Computes the Lq-norm of the field values.

        Parameters
        ----------
        q : scalar
            Parameter q of the Lq-norm (default: 2).

        Returns
        -------
        norm : scalar
            The Lq-norm of the field values.

        """
        return np.sqrt(np.abs(self.vdot(x=self)))

    def conjugate(self, inplace=False):
        """ Retruns the complex conjugate of the field.

        Parameters
        ----------
        inplace : boolean
            Decides whether the conjugation should be performed inplace.

        Returns
        -------
        cc : field
            The complex conjugated field.

        """

        if inplace:
            work_field = self
        else:
            work_field = self.copy_empty()

        new_val = self.get_val(copy=False)
        new_val = new_val.conjugate()
        work_field.set_val(new_val=new_val, copy=False)

        return work_field

    # ---General unary/contraction methods---

    def __pos__(self):
        """ x.__pos__() <==> +x

        Returns a (positive) copy of `self`.

        """

        return self.copy()

    def __neg__(self):
        """ x.__neg__() <==> -x

        Returns a negative copy of `self`.

        """

        return_field = self.copy_empty()
        new_val = -self.get_val(copy=False)
        return_field.set_val(new_val, copy=False)
        return return_field

    def __abs__(self):
        """ x.__abs__() <==> abs(x)

        Returns an absolute valued copy of `self`.

        """

        new_val = abs(self.get_val(copy=False))
        return_field = self.copy_empty(dtype=new_val.dtype)
        return_field.set_val(new_val, copy=False)
        return return_field

    def _contraction_helper(self, op, spaces):
        # build a list of all axes
        if spaces is None:
            spaces = range(len(self.domain))
        else:
            spaces = utilities.cast_axis_to_tuple(spaces, len(self.domain))

        axes_list = tuple(self.domain_axes[sp_index] for sp_index in spaces)

        try:
            axes_list = reduce(lambda x, y: x+y, axes_list)
        except TypeError:
            axes_list = ()

        # perform the contraction on the d2o
        data = self.get_val(copy=False)
        data = getattr(data, op)(axis=axes_list)

        # check if the result is scalar or if a result_field must be constr.
        if np.isscalar(data):
            return data
        else:
            return_domain = tuple(self.domain[i]
                                  for i in range(len(self.domain))
                                  if i not in spaces)

            return_field = Field(domain=return_domain,
                                 val=data,
                                 copy=False)
            return return_field

    def sum(self, spaces=None):
        return self._contraction_helper('sum', spaces)

    def prod(self, spaces=None):
        return self._contraction_helper('prod', spaces)

    def all(self, spaces=None):
        return self._contraction_helper('all', spaces)

    def any(self, spaces=None):
        return self._contraction_helper('any', spaces)

    def min(self, spaces=None):
        return self._contraction_helper('min', spaces)

    def nanmin(self, spaces=None):
        return self._contraction_helper('nanmin', spaces)

    def max(self, spaces=None):
        return self._contraction_helper('max', spaces)

    def nanmax(self, spaces=None):
        return self._contraction_helper('nanmax', spaces)

    def mean(self, spaces=None):
        return self._contraction_helper('mean', spaces)

    def var(self, spaces=None):
        return self._contraction_helper('var', spaces)

    def std(self, spaces=None):
        return self._contraction_helper('std', spaces)

    # ---General binary methods---

    def _binary_helper(self, other, op, inplace=False):
        # if other is a field, make sure that the domains match
        if isinstance(other, Field):
            try:
                assert len(other.domain) == len(self.domain)
                for index in range(len(self.domain)):
                    assert other.domain[index] == self.domain[index]
            except AssertionError:
                raise ValueError(
                    "domains are incompatible.")
            other = other.get_val(copy=False)

        self_val = self.get_val(copy=False)
        return_val = getattr(self_val, op)(other)

        if inplace:
            working_field = self
        else:
            working_field = self.copy_empty(dtype=return_val.dtype)

        working_field.set_val(return_val, copy=False)
        return working_field

    def __add__(self, other):
        """ x.__add__(y) <==> x+y

        See Also
        --------
        _binary_helper

        """

        return self._binary_helper(other, op='__add__')

    def __radd__(self, other):
        """ x.__radd__(y) <==> y+x

        See Also
        --------
        _builtin_helper

        """

        return self._binary_helper(other, op='__radd__')

    def __iadd__(self, other):
        """ x.__iadd__(y) <==> x+=y

        See Also
        --------
        _builtin_helper

        """

        return self._binary_helper(other, op='__iadd__', inplace=True)

    def __sub__(self, other):
        """ x.__sub__(y) <==> x-y

        See Also
        --------
        _builtin_helper

        """

        return self._binary_helper(other, op='__sub__')

    def __rsub__(self, other):
        """ x.__rsub__(y) <==> y-x

        See Also
        --------
        _builtin_helper

        """

        return self._binary_helper(other, op='__rsub__')

    def __isub__(self, other):
        """ x.__isub__(y) <==> x-=y

        See Also
        --------
        _builtin_helper

        """

        return self._binary_helper(other, op='__isub__', inplace=True)

    def __mul__(self, other):
        """ x.__mul__(y) <==> x*y

        See Also
        --------
        _builtin_helper

        """

        return self._binary_helper(other, op='__mul__')

    def __rmul__(self, other):
        """ x.__rmul__(y) <==> y*x

        See Also
        --------
        _builtin_helper

        """

        return self._binary_helper(other, op='__rmul__')

    def __imul__(self, other):
        """ x.__imul__(y) <==> x*=y

        See Also
        --------
        _builtin_helper

        """

        return self._binary_helper(other, op='__imul__', inplace=True)

    def __div__(self, other):
        """ x.__div__(y) <==> x/y

        See Also
        --------
        _builtin_helper

        """

        return self._binary_helper(other, op='__div__')

    def __rdiv__(self, other):
        """ x.__rdiv__(y) <==> y/x

        See Also
        --------
        _builtin_helper

        """

        return self._binary_helper(other, op='__rdiv__')

    def __rtruediv__(self, other):
        """ x.__rtruediv__(y) <==> y/x

        See Also
        --------
        _builtin_helper

        """

        return self._binary_helper(other, op='__rtruediv__')

    def __idiv__(self, other):
        """ x.__idiv__(y) <==> x/=y

        See Also
        --------
        _builtin_helper

        """

        return self._binary_helper(other, op='__idiv__', inplace=True)

    def __pow__(self, other):
        """ x.__pow__(y) <==> x**y

        See Also
        --------
        _builtin_helper

        """

        return self._binary_helper(other, op='__pow__')

    def __rpow__(self, other):
        """ x.__rpow__(y) <==> y**x

        See Also
        --------
        _builtin_helper

        """

        return self._binary_helper(other, op='__rpow__')

    def __ipow__(self, other):
        """ x.__ipow__(y) <==> x**=y

        See Also
        --------
        _builtin_helper

        """

        return self._binary_helper(other, op='__ipow__', inplace=True)

    def __lt__(self, other):
        """ x.__lt__(y) <==> x<y

        See Also
        --------
        _binary_helper

        """

        return self._binary_helper(other, op='__lt__')

    def __le__(self, other):
        """ x.__le__(y) <==> x<=y

        See Also
        --------
        _binary_helper

        """

        return self._binary_helper(other, op='__le__')

    def __ne__(self, other):
        """ x.__ne__(y) <==> x!=y

        See Also
        --------
        _binary_helper

        """

        if other is None:
            return True
        else:
            return self._binary_helper(other, op='__ne__')

    def __eq__(self, other):
        """ x.__eq__(y) <==> x=y

        See Also
        --------
        _binary_helper

        """

        if other is None:
            return False
        else:
            return self._binary_helper(other, op='__eq__')

    def __ge__(self, other):
        """ x.__ge__(y) <==> x>=y

        See Also
        --------
        _binary_helper

        """

        return self._binary_helper(other, op='__ge__')

    def __gt__(self, other):
        """ x.__gt__(y) <==> x>y

        See Also
        --------
        _binary_helper

        """

        return self._binary_helper(other, op='__gt__')

    def __repr__(self):
        return "<nifty_core.field>"

    def __str__(self):
        minmax = [self.min(), self.max()]
        mean = self.mean()
        return "nifty_core.field instance\n- domain      = " + \
               repr(self.domain) + \
               "\n- val         = " + repr(self.get_val()) + \
               "\n  - min.,max. = " + str(minmax) + \
               "\n  - mean = " + str(mean)

    # ---Serialization---

    def _to_hdf5(self, hdf5_group):
        hdf5_group.attrs['dtype'] = self.dtype.name
        hdf5_group.attrs['distribution_strategy'] = self.distribution_strategy
        hdf5_group.attrs['domain_axes'] = str(self.domain_axes)
        hdf5_group['num_domain'] = len(self.domain)

        if self._val is None:
            ret_dict = {}
        else:
            ret_dict = {'val': self.val}

        for i in range(len(self.domain)):
            ret_dict['s_' + str(i)] = self.domain[i]

        return ret_dict

    @classmethod
    def _from_hdf5(cls, hdf5_group, repository):
        # create empty field
        new_field = EmptyField()
        # reset class
        new_field.__class__ = cls
        # set values
        temp_domain = []
        for i in range(hdf5_group['num_domain'][()]):
            temp_domain.append(repository.get('s_' + str(i), hdf5_group))
        new_field.domain = tuple(temp_domain)

        exec('new_field.domain_axes = ' + hdf5_group.attrs['domain_axes'])

        try:
            new_field._val = repository.get('val', hdf5_group)
        except(KeyError):
            new_field._val = None

        new_field.dtype = np.dtype(hdf5_group.attrs['dtype'])
        new_field.distribution_strategy =\
            hdf5_group.attrs['distribution_strategy']

        return new_field


class EmptyField(Field):
    def __init__(self):
        pass<|MERGE_RESOLUTION|>--- conflicted
+++ resolved
@@ -605,11 +605,7 @@
                        val,
                        domain_axes[spaces[0]])
         # hermitianize all remaining spaces using the iterative formula
-<<<<<<< HEAD
-        for space in range(1, len(spaces)):
-=======
         for space in spaces[1:]:
->>>>>>> 841b7ecb
             (hh, ha) = domain[space].hermitian_decomposition(
                                               h,
                                               domain_axes[space])
@@ -1370,6 +1366,17 @@
 
         return self._binary_helper(other, op='__div__')
 
+    def __truediv__(self, other):
+        """ x.__truediv__(y) <==> x/y
+
+        See Also
+        --------
+        _builtin_helper
+
+        """
+
+        return self._binary_helper(other, op='__truediv__')
+
     def __rdiv__(self, other):
         """ x.__rdiv__(y) <==> y/x
 
