--- conflicted
+++ resolved
@@ -325,11 +325,6 @@
 
         harmonic_domain = work_field.domain[space_index]
         power_domain = PowerSpace(harmonic_partner=harmonic_domain,
-<<<<<<< HEAD
-                                  logarithmic=logarithmic, nbin=nbin,
-=======
-                                  distribution_strategy=distribution_strategy,
->>>>>>> 3102f53d
                                   binbounds=binbounds)
         power_spectrum = cls._calculate_power_spectrum(
                                 field_val=work_field.val,
