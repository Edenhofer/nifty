from __future__ import division
import numpy as np

from d2o import distributed_data_object,\
    STRATEGIES as DISTRIBUTION_STRATEGIES

from nifty.config import about,\
                         nifty_configuration as gc,\
                         dependency_injector as gdi

from nifty.field_types import FieldType

from nifty.spaces.space import Space
from nifty.spaces.power_space import PowerSpace

import nifty.nifty_utilities as utilities
from nifty.random import Random


POINT_DISTRIBUTION_STRATEGIES = DISTRIBUTION_STRATEGIES['global']
COMM = getattr(gdi[gc['mpi_module']], gc['default_comm'])


class Field(object):
    # ---Initialization methods---

    def __init__(self, domain=None, val=None, dtype=None, field_type=None,
                 datamodel=None, copy=False):

        self.domain = self._parse_domain(domain=domain, val=val)
        self.domain_axes = self._get_axes_tuple(self.domain)

        self.field_type = self._parse_field_type(field_type, val=val)

        try:
            start = len(reduce(lambda x, y: x+y, self.domain_axes))
        except TypeError:
            start = 0
        self.field_type_axes = self._get_axes_tuple(self.field_type,
                                                    start=start)

        self.dtype = self._infer_dtype(dtype=dtype,
                                       val=val,
                                       domain=self.domain,
                                       field_type=self.field_type)

        self.datamodel = self._parse_datamodel(datamodel=datamodel,
                                               val=val)

        self.set_val(new_val=val, copy=copy)

    def _parse_domain(self, domain, val=None):
        if domain is None:
            if isinstance(val, Field):
                domain = val.domain
            else:
                domain = ()
        elif isinstance(domain, Space):
            domain = (domain,)
        elif not isinstance(domain, tuple):
            domain = tuple(domain)

        for d in domain:
            if not isinstance(d, Space):
                raise TypeError(about._errors.cstring(
                    "ERROR: Given domain contains something that is not a "
                    "nifty.space."))
        return domain

    def _parse_field_type(self, field_type, val=None):
        if field_type is None:
            if isinstance(val, Field):
                field_type = val.field_type
            else:
                field_type = ()
        elif isinstance(field_type, FieldType):
            field_type = (field_type,)
        elif not isinstance(field_type, tuple):
            field_type = tuple(field_type)
        for ft in field_type:
            if not isinstance(ft, FieldType):
                raise TypeError(about._errors.cstring(
                    "ERROR: Given object is not a nifty.FieldType."))
        return field_type

    def _get_axes_tuple(self, things_with_shape, start=0):
        i = start
        axes_list = []
        for thing in things_with_shape:
            l = []
            for j in range(len(thing.shape)):
                l += [i]
                i += 1
            axes_list += [tuple(l)]
        return tuple(axes_list)

    def _infer_dtype(self, dtype, val, domain, field_type):
        if dtype is None:
            if isinstance(val, Field) or \
               isinstance(val, distributed_data_object):
                dtype = val.dtype
            dtype_tuple = (np.dtype(gc['default_field_dtype']),)
        else:
            dtype_tuple = (np.dtype(dtype),)
        if domain is not None:
            dtype_tuple += tuple(np.dtype(sp.dtype) for sp in domain)
        if field_type is not None:
            dtype_tuple += tuple(np.dtype(ft.dtype) for ft in field_type)

        dtype = reduce(lambda x, y: np.result_type(x, y), dtype_tuple)

        return dtype

    def _parse_datamodel(self, datamodel, val):
        if datamodel is None:
            if isinstance(val, distributed_data_object):
                datamodel = val.distribution_strategy
            elif isinstance(val, Field):
                datamodel = val.datamodel
            else:
                about.warnings.cprint("WARNING: Datamodel set to default!")
                datamodel = gc['default_datamodel']
        elif datamodel not in DISTRIBUTION_STRATEGIES['all']:
            raise ValueError(about._errors.cstring(
                    "ERROR: Invalid datamodel!"))
        return datamodel

    # ---Factory methods---

    @classmethod
    def from_random(cls, random_type, domain=None, dtype=None, field_type=None,
                    datamodel=None, **kwargs):
        # create a initially empty field
        f = cls(domain=domain, dtype=dtype, field_type=field_type,
                datamodel=datamodel)

        # now use the processed input in terms of f in order to parse the
        # random arguments
        random_arguments = cls._parse_random_arguments(random_type=random_type,
                                                       f=f,
                                                       **kwargs)

        # extract the distributed_dato_object from f and apply the appropriate
        # random number generator to it
        sample = f.get_val(copy=False)
        generator_function = getattr(Random, random_type)
        sample.apply_generator(
            lambda shape: generator_function(dtype=f.dtype,
                                             shape=shape,
                                             **random_arguments))
        return f

    @staticmethod
    def _parse_random_arguments(random_type, f, **kwargs):

        if random_type == "pm1":
            random_arguments = {}

        elif random_type == "normal":
            mean = kwargs.get('mean', 0)
            std = kwargs.get('std', 1)
            random_arguments = {'mean': mean,
                                'std': std}

        elif random_type == "uniform":
            low = kwargs.get('low', 0)
            high = kwargs.get('high', 1)
            random_arguments = {'low': low,
                                'high': high}

#        elif random_type == 'syn':
#            pass

        else:
            raise KeyError(about._errors.cstring(
                "ERROR: unsupported random key '" + str(random_type) + "'."))

        return random_arguments

    # ---Powerspectral methods---

    def power_analyze(self, spaces=None, log=False, nbin=None, binbounds=None,
                      real_signal=True):
        # assert that all spaces in `self.domain` are either harmonic or
        # power_space instances
        for sp in self.domain:
            if not sp.harmonic and not isinstance(sp, PowerSpace):
                raise AttributeError(
                    "ERROR: Field has a space in `domain` which is neither "
                    "harmonic nor a PowerSpace.")

        # check if the `spaces` input is valid
        spaces = utilities.cast_axis_to_tuple(spaces, len(self.domain))
        if spaces is None:
            if len(self.domain) == 1:
                spaces = (0,)
            else:
                raise ValueError(about._errors.cstring(
                    "ERROR: Field has multiple spaces as domain "
                    "but `spaces` is None."))

        if len(spaces) == 0:
            raise ValueError(about._errors.cstring(
                "ERROR: No space for analysis specified."))
        elif len(spaces) > 1:
            raise ValueError(about._errors.cstring(
                "ERROR: Conversion of only one space at a time is allowed."))

        space_index = spaces[0]

        if not self.domain[space_index].harmonic:
            raise ValueError(about._errors.cstring(
                "ERROR: Conversion of only one space at a time is allowed."))

        # Create the target PowerSpace instance:
        # If the associated signal-space field was real, we extract the
        # hermitian and anti-hermitian parts of `self` and put them
        # into the real and imaginary parts of the power spectrum.
        # If it was complex, all the power is put into a real power spectrum.

        distribution_strategy = \
            self.val.get_axes_local_distribution_strategy(
                self.domain_axes[space_index])

        if real_signal:
            power_dtype = np.dtype('complex')
        else:
            power_dtype = np.dtype('float')

        harmonic_domain = self.domain[space_index]
        power_domain = PowerSpace(harmonic_domain=harmonic_domain,
                                  datamodel=distribution_strategy,
                                  log=log, nbin=nbin, binbounds=binbounds,
                                  dtype=power_dtype)

        # extract pindex and rho from power_domain
        pindex = power_domain.pindex
        rho = power_domain.rho

        if real_signal:
            hermitian_part, anti_hermitian_part = \
                harmonic_domain.hermitian_decomposition(
                                            self.val,
                                            axes=self.domain_axes[space_index])

            [hermitian_power, anti_hermitian_power] = \
                [self._calculate_power_spectrum(
                                            x=part,
                                            pindex=pindex,
                                            rho=rho,
                                            axes=self.domain_axes[space_index])
                 for part in [hermitian_part, anti_hermitian_part]]

            power_spectrum = hermitian_power + 1j * anti_hermitian_power
        else:
            power_spectrum = self._calculate_power_spectrum(
                                            x=self.val,
                                            pindex=pindex,
                                            rho=rho,
                                            axes=self.domain_axes[space_index])

        # create the result field and put power_spectrum into it
        result_domain = list(self.domain)
        result_domain[space_index] = power_domain

        result_field = self.copy_empty(domain=result_domain)
        result_field.set_val(new_val=power_spectrum, copy=False)

        return result_field

    def _calculate_power_spectrum(self, x, pindex, rho, axes=None):
        fieldabs = abs(x)
        fieldabs **= 2

        if axes is not None:
            pindex = self._shape_up_pindex(
                                    pindex=pindex,
                                    target_shape=x.shape,
                                    target_strategy=x.distribution_strategy,
                                    axes=axes)
        power_spectrum = pindex.bincount(weights=fieldabs,
                                         axis=axes)
        if axes is not None:
            new_rho_shape = [1, ] * len(power_spectrum.shape)
            new_rho_shape[axes[0]] = len(rho)
            rho = rho.reshape(new_rho_shape)
        power_spectrum /= rho

        power_spectrum **= 0.5
        return power_spectrum

    def _shape_up_pindex(self, pindex, target_shape, target_strategy, axes):
        if pindex.distribution_strategy not in \
                DISTRIBUTION_STRATEGIES['global']:
            raise ValueError("ERROR: pindex's distribution strategy must be "
                             "global-type")

        if pindex.distribution_strategy in DISTRIBUTION_STRATEGIES['slicing']:
            if ((0 not in axes) or
                    (target_strategy is not pindex.distribution_strategy)):
                raise ValueError(
                    "ERROR: A slicing distributor shall not be reshaped to "
                    "something non-sliced.")

        semiscaled_shape = [1, ] * len(target_shape)
        for i in axes:
            semiscaled_shape[i] = target_shape[i]
        local_data = pindex.get_local_data(copy=False)
        semiscaled_local_data = local_data.reshape(semiscaled_shape)
        result_obj = pindex.copy_empty(global_shape=target_shape,
                                       distribution_strategy=target_strategy)
        result_obj.set_full_data(semiscaled_local_data, copy=False)

        return result_obj

<<<<<<< HEAD
    def power_synthesize(self, spaces=None, real_signal=True):
        # assert that all spaces in `self.domain` are eiher of signal-type or
        # power_space instances
        for sp in self.domain:
            if sp.harmonic and not isinstance(sp, PowerSpace):
                raise AttributeError(
                    "ERROR: Field has a space in `domain` which is neither "
                    "harmonic nor a PowerSpace.")

        # synthesize random fields in harmonic domain using
        # np.random.multivariate_normal(mean=[0,0], cov=[[0.5,0],[0,0.5]], size=shape)
=======
    def power_synthesize(self):
        # check that all spaces in self.domain are real or instances of power_space
        # check if field is real- or complex-valued
        pass
>>>>>>> 93b50d6e

    # ---Properties---

    def set_val(self, new_val=None, copy=False):
        new_val = self.cast(new_val)
        if copy:
            new_val = new_val.copy()
        self._val = new_val
        return self._val

    def get_val(self, copy=False):
        if copy:
            return self._val.copy()
        else:
            return self._val

    @property
    def val(self):
        return self._val

    @val.setter
    def val(self, new_val):
        self._val = self.cast(new_val)

    @property
    def shape(self):
        shape_tuple = ()
        shape_tuple += tuple(sp.shape for sp in self.domain)
        shape_tuple += tuple(ft.shape for ft in self.field_type)
        try:
            global_shape = reduce(lambda x, y: x + y, shape_tuple)
        except TypeError:
            global_shape = ()

        return global_shape

    @property
    def dim(self):
        dim_tuple = ()
        dim_tuple += tuple(sp.dim for sp in self.domain)
        dim_tuple += tuple(ft.dim for ft in self.field_type)
        try:
            return reduce(lambda x, y: x * y, dim_tuple)
        except TypeError:
            return 0

    @property
    def dof(self):
        dof = self.dim
        if issubclass(self.dtype.type, np.complexfloating):
            dof *= 2
        return dof

    @property
    def total_volume(self):
        volume_tuple = tuple(sp.total_volume for sp in self.domain)
        try:
            return reduce(lambda x, y: x * y, volume_tuple)
        except TypeError:
            return 0

    # ---Special unary/binary operations---

    def cast(self, x=None, dtype=None):
        if dtype is None:
            dtype = self.dtype
        else:
            dtype = np.dtype(dtype)

        casted_x = self._actual_cast(x, dtype=dtype)

        for ind, sp in enumerate(self.domain):
            casted_x = sp.complement_cast(casted_x,
                                          axes=self.domain_axes[ind])

        for ind, ft in enumerate(self.field_type):
            casted_x = ft.complement_cast(casted_x,
                                          axes=self.field_type_axes[ind])

        return casted_x

    def _actual_cast(self, x, dtype=None):
        if isinstance(x, Field):
            x = x.get_val()

        if dtype is None:
            dtype = self.dtype

        return_x = distributed_data_object(global_shape=self.shape,
                                           dtype=dtype,
                                           distribution_strategy=self.datamodel)
        return_x.set_full_data(x, copy=False)
        return return_x

    def copy(self, domain=None, dtype=None, field_type=None,
             datamodel=None):
        copied_val = self.get_val(copy=True)
        new_field = self.copy_empty(domain=domain,
                                    dtype=dtype,
                                    field_type=field_type,
                                    datamodel=datamodel)
        new_field.set_val(new_val=copied_val, copy=False)
        return new_field

    def copy_empty(self, domain=None, dtype=None, field_type=None,
                   datamodel=None):
        if domain is None:
            domain = self.domain
        else:
            domain = self._parse_domain(domain)

        if dtype is None:
            dtype = self.dtype
        else:
            dtype = np.dtype(dtype)

        if field_type is None:
            field_type = self.field_type
        else:
            field_type = self._parse_field_type(field_type)

        if datamodel is None:
            datamodel = self.datamodel

        fast_copyable = True
        try:
            for i in xrange(len(self.domain)):
                if self.domain[i] is not domain[i]:
                    fast_copyable = False
                    break
            for i in xrange(len(self.field_type)):
                if self.field_type[i] is not field_type[i]:
                    fast_copyable = False
                    break
        except IndexError:
            fast_copyable = False

        if (fast_copyable and dtype == self.dtype and
                datamodel == self.datamodel):
            new_field = self._fast_copy_empty()
        else:
            new_field = Field(domain=domain,
                              dtype=dtype,
                              field_type=field_type,
                              datamodel=datamodel)
        return new_field

    def _fast_copy_empty(self):
        # make an empty field
        new_field = EmptyField()
        # repair its class
        new_field.__class__ = self.__class__
        # copy domain, codomain and val
        for key, value in self.__dict__.items():
            if key != 'val':
                new_field.__dict__[key] = value
            else:
                new_field.__dict__[key] = self.val.copy_empty()
        return new_field

    def weight(self, power=1, inplace=False, spaces=None):
        if inplace:
            new_field = self
        else:
            new_field = self.copy_empty()

        new_val = self.get_val(copy=False)

        if spaces is None:
            spaces = range(len(self.domain))
        else:
            spaces = utilities.cast_axis_to_tuple(spaces, len(self.domain))

        for ind, sp in enumerate(self.domain):
            if ind in spaces:
                new_val = sp.weight(new_val,
                                    power=power,
                                    axes=self.domain_axes[ind],
                                    inplace=inplace)

        new_field.set_val(new_val=new_val, copy=False)
        return new_field

    def dot(self, x=None, bare=False):
        if isinstance(x, Field):
            try:
                assert len(x.domain) == len(self.domain)
                for index in xrange(len(self.domain)):
                    assert x.domain[index] == self.domain[index]
                for index in xrange(len(self.field_type)):
                    assert x.field_type[index] == self.field_type[index]
            except AssertionError:
                raise ValueError(about._errors.cstring(
                    "ERROR: domains are incompatible."))
            # extract the data from x and try to dot with this
            x = x.get_val(copy=False)

        # Compute the dot respecting the fact of discrete/continous spaces
        if bare:
            y = self
        else:
            y = self.weight(power=1)

        y = y.get_val(copy=False)

        # Cast the input in order to cure dtype and shape differences
        x = self.cast(x)

        dotted = x.conjugate() * y

        return dotted.sum()

    def norm(self, q=2):
        """
            Computes the Lq-norm of the field values.

            Parameters
            ----------
            q : scalar
                Parameter q of the Lq-norm (default: 2).

            Returns
            -------
            norm : scalar
                The Lq-norm of the field values.

        """
        if q == 2:
            return (self.dot(x=self)) ** (1 / 2)
        else:
            return self.dot(x=self ** (q - 1)) ** (1 / q)

    def conjugate(self, inplace=False):
        """
            Computes the complex conjugate of the field.

            Returns
            -------
            cc : field
                The complex conjugated field.

        """
        if inplace:
            work_field = self
        else:
            work_field = self.copy_empty()

        new_val = self.get_val(copy=False)
        new_val = new_val.conjugate()
        work_field.set_val(new_val=new_val, copy=False)

        return work_field

    # ---General unary/contraction methods---

    def __pos__(self):
        return self.copy()

    def __neg__(self):
        return_field = self.copy_empty()
        new_val = -self.get_val(copy=False)
        return_field.set_val(new_val, copy=False)
        return return_field

    def __abs__(self):
        return_field = self.copy_empty()
        new_val = abs(self.get_val(copy=False))
        return_field.set_val(new_val, copy=False)
        return return_field

    def _contraction_helper(self, op, spaces, types):
        # build a list of all axes
        if spaces is None:
            spaces = xrange(len(self.domain))
        else:
            spaces = utilities.cast_axis_to_tuple(spaces, len(self.domain))

        if types is None:
            types = xrange(len(self.field_type))
        else:
            types = utilities.cast_axis_to_tuple(types, len(self.field_type))

        axes_list = ()
        axes_list += tuple(self.domain_axes[sp_index] for sp_index in spaces)
        axes_list += tuple(self.field_type_axes[ft_index] for
                           ft_index in types)
        try:
            axes_list = reduce(lambda x, y: x+y, axes_list)
        except TypeError:
            axes_list = ()

        # perform the contraction on the d2o
        data = self.get_val(copy=False)
        data = getattr(data, op)(axis=axes_list)

        # check if the result is scalar or if a result_field must be constr.
        if np.isscalar(data):
            return data
        else:
            return_domain = tuple(self.domain[i]
                                  for i in xrange(len(self.domain))
                                  if i not in spaces)
            return_field_type = tuple(self.field_type[i]
                                      for i in xrange(len(self.field_type))
                                      if i not in types)
            return_field = Field(domain=return_domain,
                                 val=data,
                                 field_type=return_field_type,
                                 copy=False)
            return return_field

    def sum(self, spaces=None, types=None):
        return self._contraction_helper('sum', spaces, types)

    def prod(self, spaces=None, types=None):
        return self._contraction_helper('prod', spaces, types)

    def all(self, spaces=None, types=None):
        return self._contraction_helper('all', spaces, types)

    def any(self, spaces=None, types=None):
        return self._contraction_helper('any', spaces, types)

    def min(self, spaces=None, types=None):
        return self._contraction_helper('min', spaces, types)

    def nanmin(self, spaces=None, types=None):
        return self._contraction_helper('nanmin', spaces, types)

    def max(self, spaces=None, types=None):
        return self._contraction_helper('max', spaces, types)

    def nanmax(self, spaces=None, types=None):
        return self._contraction_helper('nanmax', spaces, types)

    def mean(self, spaces=None, types=None):
        return self._contraction_helper('mean', spaces, types)

    def var(self, spaces=None, types=None):
        return self._contraction_helper('var', spaces, types)

    def std(self, spaces=None, types=None):
        return self._contraction_helper('std', spaces, types)

    # ---General binary methods---

    def _binary_helper(self, other, op, inplace=False):
        # if other is a field, make sure that the domains match
        if isinstance(other, Field):
            try:
                assert len(other.domain) == len(self.domain)
                for index in xrange(len(self.domain)):
                    assert other.domain[index] == self.domain[index]
                assert len(other.field_type) == len(self.field_type)
                for index in xrange(len(self.field_type)):
                    assert other.field_type[index] == self.field_type[index]
            except AssertionError:
                raise ValueError(about._errors.cstring(
                    "ERROR: domains are incompatible."))
            other = other.get_val(copy=False)

        self_val = self.get_val(copy=False)
        return_val = getattr(self_val, op)(other)

        if inplace:
            working_field = self
        else:
            working_field = self.copy_empty()

        working_field.set_val(return_val, copy=False)
        return working_field

    def __add__(self, other):
        return self._binary_helper(other, op='__add__')

    def __radd__(self, other):
        return self._binary_helper(other, op='__radd__')

    def __iadd__(self, other):
        return self._binary_helper(other, op='__iadd__', inplace=True)

    def __sub__(self, other):
        return self._binary_helper(other, op='__sub__')

    def __rsub__(self, other):
        return self._binary_helper(other, op='__rsub__')

    def __isub__(self, other):
        return self._binary_helper(other, op='__isub__', inplace=True)

    def __mul__(self, other):
        return self._binary_helper(other, op='__mul__')

    def __rmul__(self, other):
        return self._binary_helper(other, op='__rmul__')

    def __imul__(self, other):
        return self._binary_helper(other, op='__imul__', inplace=True)

    def __div__(self, other):
        return self._binary_helper(other, op='__div__')

    def __rdiv__(self, other):
        return self._binary_helper(other, op='__rdiv__')

    def __idiv__(self, other):
        return self._binary_helper(other, op='__idiv__', inplace=True)

    def __pow__(self, other):
        return self._binary_helper(other, op='__pow__')

    def __rpow__(self, other):
        return self._binary_helper(other, op='__rpow__')

    def __ipow__(self, other):
        return self._binary_helper(other, op='__ipow__', inplace=True)

    def __lt__(self, other):
        return self._binary_helper(other, op='__lt__')

    def __le__(self, other):
        return self._binary_helper(other, op='__le__')

    def __ne__(self, other):
        if other is None:
            return True
        else:
            return self._binary_helper(other, op='__ne__')

    def __eq__(self, other):
        if other is None:
            return False
        else:
            return self._binary_helper(other, op='__eq__')

    def __ge__(self, other):
        return self._binary_helper(other, op='__ge__')

    def __gt__(self, other):
        return self._binary_helper(other, op='__gt__')

    def __repr__(self):
        return "<nifty_core.field>"

    def __str__(self):
        minmax = [self.min(), self.max()]
        mean = self.mean()
        return "nifty_core.field instance\n- domain      = " + \
               repr(self.domain) + \
               "\n- val         = " + repr(self.get_val()) + \
               "\n  - min.,max. = " + str(minmax) + \
               "\n  - mean = " + str(mean)


class EmptyField(Field):
    def __init__(self):
        pass<|MERGE_RESOLUTION|>--- conflicted
+++ resolved
@@ -313,7 +313,6 @@
 
         return result_obj
 
-<<<<<<< HEAD
     def power_synthesize(self, spaces=None, real_signal=True):
         # assert that all spaces in `self.domain` are eiher of signal-type or
         # power_space instances
@@ -322,15 +321,10 @@
                 raise AttributeError(
                     "ERROR: Field has a space in `domain` which is neither "
                     "harmonic nor a PowerSpace.")
+        pass
 
         # synthesize random fields in harmonic domain using
         # np.random.multivariate_normal(mean=[0,0], cov=[[0.5,0],[0,0.5]], size=shape)
-=======
-    def power_synthesize(self):
-        # check that all spaces in self.domain are real or instances of power_space
-        # check if field is real- or complex-valued
-        pass
->>>>>>> 93b50d6e
 
     # ---Properties---
 
