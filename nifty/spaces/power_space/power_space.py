--- conflicted
+++ resolved
@@ -96,8 +96,7 @@
         self._pundex = power_index['pundex']
         self._k_array = power_index['k_array']
 
-<<<<<<< HEAD
-    def pre_cast(self, x, axes=None):
+    def pre_cast(self, x, axes):
         """Casts power spectra to discretized power spectra.
         
         This function takes an array or a function. If it is an array it does nothing,
@@ -114,9 +113,6 @@
         -------
         array-like : discretized power spectrum
         """
-=======
-    def pre_cast(self, x, axes):
->>>>>>> 61a68dca
         if callable(x):
             return x(self.kindex)
         else:
