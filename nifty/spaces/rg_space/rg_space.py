# This program is free software: you can redistribute it and/or modify
# it under the terms of the GNU General Public License as published by
# the Free Software Foundation, either version 3 of the License, or
# (at your option) any later version.
#
# This program is distributed in the hope that it will be useful,
# but WITHOUT ANY WARRANTY; without even the implied warranty of
# MERCHANTABILITY or FITNESS FOR A PARTICULAR PURPOSE.  See the
# GNU General Public License for more details.
#
# You should have received a copy of the GNU General Public License
# along with this program.  If not, see <http://www.gnu.org/licenses/>.
#
# Copyright(C) 2013-2017 Max-Planck-Society
#
# NIFTy is being developed at the Max-Planck-Institut fuer Astrophysik
# and financially supported by the Studienstiftung des deutschen Volkes.

"""
    ..                  __   ____   __
    ..                /__/ /   _/ /  /_
    ..      __ ___    __  /  /_  /   _/  __   __
    ..    /   _   | /  / /   _/ /  /   /  / /  /
    ..   /  / /  / /  / /  /   /  /_  /  /_/  /
    ..  /__/ /__/ /__/ /__/    \___/  \___   /  rg
    ..                               /______/

    NIFTY submodule for regular Cartesian grids.

"""
from __future__ import division
from builtins import range
from functools import reduce

import numpy as np

from ..space import Space


class RGSpace(Space):
    """
        ..      _____   _______
        ..    /   __/ /   _   /
        ..   /  /    /  /_/  /
        ..  /__/     \____  /  space class
        ..          /______/

        NIFTY subclass for spaces of regular Cartesian grids.

        Parameters
        ----------
        shape : {int, numpy.ndarray}
            Number of grid points or numbers of gridpoints along each axis.
        distances : {float, numpy.ndarray}, *optional*
            Distance between two grid points along each axis
            (default: None).
            If distances==None:
                if harmonic==True, all distances will be set to 1
                if harmonic==False, the distance along each axis will be
                  set to the inverse of the number of points along that
                  axis.
        harmonic : bool, *optional*
        Whether the space represents a grid in position or harmonic space.
            (default: False).

        Attributes
        ----------
        harmonic : bool
            Whether or not the grid represents a position or harmonic space.
        distances : tuple of floats
            Distance between two grid points along the correponding axis.
        dim : np.int
            Total number of dimensionality, i.e. the number of pixels.
        harmonic : bool
            Specifies whether the space is a signal or harmonic space.
        total_volume : np.float
            The total volume of the space.
        shape : tuple of np.ints
            The shape of the space's data array.

    """

    # ---Overwritten properties and methods---

    def __init__(self, shape, distances=None, harmonic=False):
        self._harmonic = bool(harmonic)

        super(RGSpace, self).__init__()

        self._shape = self._parse_shape(shape)
        self._distances = self._parse_distances(distances)

# This code is unused but may be useful to keep around if it is ever needed
# again in the future ...

#    def hermitian_fixed_points(self):
#        dimensions = len(self.shape)
#        mid_index = np.array(self.shape)//2
#        ndlist = [1]*dimensions
#        for k in range(dimensions):
#            if self.shape[k] % 2 == 0:
#                ndlist[k] = 2
#        ndlist = tuple(ndlist)
#        fixed_points = []
#        for index in np.ndindex(ndlist):
#            for k in range(dimensions):
#                if self.shape[k] % 2 != 0 and self.zerocenter[k]:
#                    index = list(index)
#                    index[k] = 1
#                    index = tuple(index)
#            fixed_points += [tuple(index * mid_index)]
#        return fixed_points

    def hermitianize_inverter(self, x, axes):
<<<<<<< HEAD
        return x
=======
        if nifty_configuration['harmonic_rg_base'] == 'real':
            return x
        else:
            # calculate the number of dimensions the input array has
            dimensions = len(x.shape)
            # prepare the slicing object which will be used for mirroring
            slice_primitive = [slice(None), ] * dimensions
            # copy the input data
            y = x.copy()

            # flip in the desired directions
            for k in range(len(axes)):
                i = axes[k]
                slice_picker = slice_primitive[:]
                slice_inverter = slice_primitive[:]
                slice_picker[i] = slice(1, None, None)
                slice_inverter[i] = slice(None, 0, -1)
                slice_picker = tuple(slice_picker)
                slice_inverter = tuple(slice_inverter)

                try:
                    y.set_data(to_key=slice_picker, data=y,
                               from_key=slice_inverter)
                except(AttributeError):
                    y[slice_picker] = y[slice_inverter]
            return y
>>>>>>> 10e3efd2

    # ---Mandatory properties and methods---

    def __repr__(self):
        return ("RGSpace(shape=%r, distances=%r, harmonic=%r)"
                % (self.shape, self.distances, self.harmonic))

    @property
    def harmonic(self):
        return self._harmonic

    @property
    def shape(self):
        return self._shape

    @property
    def dim(self):
        return int(reduce(lambda x, y: x*y, self.shape))

    @property
    def total_volume(self):
        return self.dim * reduce(lambda x, y: x*y, self.distances)

    def copy(self):
        return self.__class__(shape=self.shape,
                              distances=self.distances,
                              harmonic=self.harmonic)

    def weight(self, x, power=1, axes=None, inplace=False):
        weight = reduce(lambda x, y: x*y, self.distances) ** np.float(power)
        if inplace:
            x *= weight
            result_x = x
        else:
            result_x = x*weight
        return result_x

    def get_distance_array(self):
        """ Calculates an n-dimensional array with its entries being the
        lengths of the vectors from the zero point of the grid.

        Returns
        -------
        numpy.ndarray
            An array containing the distances.

        """

        shape = self.shape

        slice_of_first_dimension = slice(0, shape[0])
        dists = self._distance_array_helper(slice_of_first_dimension)

        return dists

    def _distance_array_helper(self, slice_of_first_dimension):
        dk = self.distances
        shape = self.shape

        inds = []
        for a in shape:
            inds += [slice(0, a)]

        cords = np.ogrid[inds]

        dists = (cords[0] - shape[0]//2)*dk[0]
        dists *= dists
        dists = np.fft.ifftshift(dists)
        # only save the individual slice
        dists = dists[slice_of_first_dimension]
        for ii in range(1, len(shape)):
            temp = (cords[ii] - shape[ii] // 2) * dk[ii]
            temp *= temp
            temp = np.fft.ifftshift(temp)
            dists = dists + temp
        dists = np.sqrt(dists)
        return dists

    def get_unique_distances(self):
        dimensions = len(self.shape)
        if dimensions == 1:  # extra easy
            maxdist = self.shape[0]//2
            return np.arange(maxdist+1, dtype=np.float64) * self.distances[0]
        if np.all(self.distances == self.distances[0]):  # shortcut
            maxdist = np.asarray(self.shape)//2
            tmp = np.sum(maxdist*maxdist)
            tmp = np.zeros(tmp+1, dtype=np.bool)
            t2 = np.arange(maxdist[0]+1, dtype=np.int64)
            t2 *= t2
            for i in range(1, dimensions):
                t3 = np.arange(maxdist[i]+1, dtype=np.int64)
                t3 *= t3
                t2 = np.add.outer(t2, t3)
            tmp[t2] = True
            return np.sqrt(np.nonzero(tmp)[0])*self.distances[0]
        else:  # do it the hard way
            tmp = self.get_distance_array('not').unique()  # expensive!
            tol = 1e-12*tmp[-1]
            # remove all points that are closer than tol to their right
            # neighbors.
            # I'm appending the last value*2 to the array to treat the
            # rightmost point correctly.
            return tmp[np.diff(np.r_[tmp, 2*tmp[-1]]) > tol]

    def get_natural_binbounds(self):
        tmp = self.get_unique_distances()
        return 0.5*(tmp[:-1]+tmp[1:])

    def get_fft_smoothing_kernel_function(self, sigma):
        return lambda x: np.exp(-2. * np.pi*np.pi * x*x * sigma*sigma)

    # ---Added properties and methods---

    @property
    def distances(self):
        """Distance between two grid points along each axis. It is a tuple
        of positive floating point numbers with the n-th entry giving the
        distances of grid points along the n-th dimension.
        """

        return self._distances

    def _parse_shape(self, shape):
        if np.isscalar(shape):
            shape = (shape,)
        temp = np.empty(len(shape), dtype=np.int)
        temp[:] = shape
        return tuple(temp)

    def _parse_distances(self, distances):
        if distances is None:
            if self.harmonic:
                temp = np.ones_like(self.shape, dtype=np.float64)
            else:
                temp = 1 / np.array(self.shape, dtype=np.float64)
        else:
            temp = np.empty(len(self.shape), dtype=np.float64)
            temp[:] = distances
        return tuple(temp)

    # ---Serialization---

    def _to_hdf5(self, hdf5_group):
        hdf5_group['shape'] = self.shape
        hdf5_group['distances'] = self.distances
        hdf5_group['harmonic'] = self.harmonic

        return None

    @classmethod
    def _from_hdf5(cls, hdf5_group, repository):
        result = cls(
            shape=hdf5_group['shape'][:],
            distances=hdf5_group['distances'][:],
            harmonic=hdf5_group['harmonic'][()],
            )
        return result<|MERGE_RESOLUTION|>--- conflicted
+++ resolved
@@ -112,36 +112,7 @@
 #        return fixed_points
 
     def hermitianize_inverter(self, x, axes):
-<<<<<<< HEAD
         return x
-=======
-        if nifty_configuration['harmonic_rg_base'] == 'real':
-            return x
-        else:
-            # calculate the number of dimensions the input array has
-            dimensions = len(x.shape)
-            # prepare the slicing object which will be used for mirroring
-            slice_primitive = [slice(None), ] * dimensions
-            # copy the input data
-            y = x.copy()
-
-            # flip in the desired directions
-            for k in range(len(axes)):
-                i = axes[k]
-                slice_picker = slice_primitive[:]
-                slice_inverter = slice_primitive[:]
-                slice_picker[i] = slice(1, None, None)
-                slice_inverter[i] = slice(None, 0, -1)
-                slice_picker = tuple(slice_picker)
-                slice_inverter = tuple(slice_inverter)
-
-                try:
-                    y.set_data(to_key=slice_picker, data=y,
-                               from_key=slice_inverter)
-                except(AttributeError):
-                    y[slice_picker] = y[slice_inverter]
-            return y
->>>>>>> 10e3efd2
 
     # ---Mandatory properties and methods---
 
