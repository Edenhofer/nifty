--- conflicted
+++ resolved
@@ -48,25 +48,25 @@
 
         NIFTY subclass for spaces of regular Cartesian grids.
 
-        Parameters
-        ----------
-        shape : {int, numpy.ndarray}
-            Number of grid points or numbers of gridpoints along each axis.
-        zerocenter : {bool, numpy.ndarray}, *optional*
+            Parameters
+            ----------
+            shape : {int, numpy.ndarray}
+                Number of grid points or numbers of gridpoints along each axis.
+            zerocenter : {bool, numpy.ndarray}, *optional*
             Whether x==0 (or k==0, respectively) is located in the center of
             the grid (or the center of each axis speparately) or not.
             (default: False).
-        distances : {float, numpy.ndarray}, *optional*
-            Distance between two grid points along each axis
-            (default: None).
-            If distances==None:
-                if harmonic==True, all distances will be set to 1
-                if harmonic==False, the distance along each axis will be
+            distances : {float, numpy.ndarray}, *optional*
+                Distance between two grid points along each axis
+                (default: None).
+                If distances==None:
+                    if harmonic==True, all distances will be set to 1
+                    if harmonic==False, the distance along each axis will be
                       set to the inverse of the number of points along that
                       axis.
-        harmonic : bool, *optional*
+            harmonic : bool, *optional*
             Whether the space represents a grid in position or harmonic space.
-            (default: False).
+                (default: False).
 
         Attributes
         ----------
@@ -87,28 +87,7 @@
         """
             Sets the attributes for an RGSpace class instance.
 
-<<<<<<< HEAD
-            Parameters
-            ----------
-            shape : {int, numpy.ndarray}
-                Number of grid points or numbers of gridpoints along each axis.
-            zerocenter : {bool, numpy.ndarray}, *optional*
-                Whether the Fourier zero-mode is located in the center of the
-                grid (or the center of each axis speparately) or not
-            distances : {float, numpy.ndarray}, *optional*
-                Distance between two grid points along each axis
-                (default: None).
-                If distances==None:
-                    if harmonic==True, all distances will be set to 1
-                    if harmonic==False, the distance along each axis will be
-                      set to the inverse of the number of points along that
-                      axis.
-            harmonic : bool, *optional*
-                Whether the space represents a Fourier or a position grid
-                (default: False).
-=======
-
->>>>>>> 54f203dd
+
 
             Returns
             -------
@@ -231,14 +210,14 @@
         """ Calculates an n-dimensional array with its entries being the
         lengths of the vectors from the zero point of the grid.
 
-        Parameters
-        ----------
+            Parameters
+            ----------
         distribution_strategy : str
             The distribution_strategy which shall be used the returned
             distributed_data_object.
 
-        Returns
-        -------
+            Returns
+            -------
         distributed_data_object
             A d2o containing the distances
         """
