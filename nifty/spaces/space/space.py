# NIFTY (Numerical Information Field Theory) has been developed at the
# Max-Planck-Institute for Astrophysics.
##
# Copyright (C) 2013 Max-Planck-Society
##
# Author: Marco Selig
# Project homepage: <http://www.mpa-garching.mpg.de/ift/nifty/>
##
# This program is free software: you can redistribute it and/or modify
# it under the terms of the GNU General Public License as published by
# the Free Software Foundation, either version 3 of the License, or
# (at your option) any later version.
##
# This program is distributed in the hope that it will be useful,
# but WITHOUT ANY WARRANTY; without even the implied warranty of
# MERCHANTABILITY or FITNESS FOR A PARTICULAR PURPOSE.
# See the GNU General Public License for more details.
##
# You should have received a copy of the GNU General Public License
# along with this program. If not, see <http://www.gnu.org/licenses/>.

"""
    ..                  __   ____   __
    ..                /__/ /   _/ /  /_
    ..      __ ___    __  /  /_  /   _/  __   __
    ..    /   _   | /  / /   _/ /  /   /  / /  /
    ..   /  / /  / /  / /  /   /  /_  /  /_/  /
    ..  /__/ /__/ /__/ /__/    \___/  \___   /  core
    ..                               /______/

    .. The NIFTY project homepage is http://www.mpa-garching.mpg.de/ift/nifty/

    NIFTY [#]_, "Numerical Information Field Theory", is a versatile
    library designed to enable the development of signal inference algorithms
    that operate regardless of the underlying spatial grid and its resolution.
    Its object-oriented framework is written in Python, although it accesses
    libraries written in Cython, C++, and C for efficiency.

    NIFTY offers a toolkit that abstracts discretized representations of
    continuous spaces, fields in these spaces, and operators acting on fields
    into classes. Thereby, the correct normalization of operations on fields is
    taken care of automatically without concerning the user. This allows for an
    abstract formulation and programming of inference algorithms, including
    those derived within information field theory. Thus, NIFTY permits its user
    to rapidly prototype algorithms in 1D and then apply the developed code in
    higher-dimensional settings of real world problems. The set of spaces on
    which NIFTY operates comprises point sets, n-dimensional regular grids,
    spherical spaces, their harmonic counterparts, and product spaces
    constructed as combinations of those.

    References
    ----------
    .. [#] Selig et al., "NIFTY -- Numerical Information Field Theory --
        a versatile Python library for signal inference",
        `A&A, vol. 554, id. A26 <http://dx.doi.org/10.1051/0004-6361/201321236>`_,
        2013; `arXiv:1301.4499 <http://www.arxiv.org/abs/1301.4499>`_

    Class & Feature Overview
    ------------------------
    The NIFTY library features three main classes: **spaces** that represent
    certain grids, **fields** that are defined on spaces, and **operators**
    that apply to fields.

    .. Overview of all (core) classes:
    ..
    .. - switch
    .. - notification
    .. - _about
    .. - random
    .. - space
    ..     - point_space
    ..     - rg_space
    ..     - lm_space
    ..     - gl_space
    ..     - hp_space
    ..     - nested_space
    .. - field
    .. - operator
    ..     - diagonal_operator
    ..         - power_operator
    ..     - projection_operator
    ..     - vecvec_operator
    ..     - response_operator
    .. - probing
    ..     - trace_probing
    ..     - diagonal_probing

    Overview of the main classes and functions:

    .. automodule:: nifty

    - :py:class:`space`
        - :py:class:`point_space`
        - :py:class:`rg_space`
        - :py:class:`lm_space`
        - :py:class:`gl_space`
        - :py:class:`hp_space`
        - :py:class:`nested_space`
    - :py:class:`field`
    - :py:class:`operator`
        - :py:class:`diagonal_operator`
            - :py:class:`power_operator`
        - :py:class:`projection_operator`
        - :py:class:`vecvec_operator`
        - :py:class:`response_operator`

        .. currentmodule:: nifty.nifty_tools

        - :py:class:`invertible_operator`
        - :py:class:`propagator_operator`

        .. currentmodule:: nifty.nifty_explicit

        - :py:class:`explicit_operator`

    .. automodule:: nifty

    - :py:class:`probing`
        - :py:class:`trace_probing`
        - :py:class:`diagonal_probing`

        .. currentmodule:: nifty.nifty_explicit

        - :py:class:`explicit_probing`

    .. currentmodule:: nifty.nifty_tools

    - :py:class:`conjugate_gradient`
    - :py:class:`steepest_descent`

    .. currentmodule:: nifty.nifty_explicit

    - :py:func:`explicify`

    .. currentmodule:: nifty.nifty_power

    - :py:func:`weight_power`,
      :py:func:`smooth_power`,
      :py:func:`infer_power`,
      :py:func:`interpolate_power`

"""
from __future__ import division

import abc

import numpy as np
import pylab as pl

from nifty.config import about


class Space(object):
    """
        ..                            __             __
        ..                          /__/           /  /_
        ..      ______    ______    __   __ ___   /   _/
        ..    /   _   | /   _   | /  / /   _   | /  /
        ..   /  /_/  / /  /_/  / /  / /  / /  / /  /_
        ..  /   ____/  \______/ /__/ /__/ /__/  \___/  space class
        .. /__/

        NIFTY subclass for unstructured spaces.

        Unstructured spaces are lists of values without any geometrical
        information.

        Parameters
        ----------
        num : int
            Number of points.
        dtype : numpy.dtype, *optional*
            Data type of the field values (default: None).

        Attributes
        ----------
        para : numpy.ndarray
            Array containing the number of points.
        dtype : numpy.dtype
            Data type of the field values.
        discrete : bool
            Parameter captioning the fact that a :py:class:`point_space` is
            always discrete.
        vol : numpy.ndarray
            Pixel volume of the :py:class:`point_space`, which is always 1.
    """

    __metaclass__ = abc.ABCMeta

    def __init__(self, dtype=np.dtype('float')):
        """
            Sets the attributes for a point_space class instance.

            Parameters
            ----------
            num : int
                Number of points.
            dtype : numpy.dtype, *optional*
                Data type of the field values (default: numpy.float64).

            Returns
            -------
            None.
        """

        # parse dtype
        self.dtype = np.dtype(dtype)

        self._ignore_for_hash = []

    def __hash__(self):
        # Extract the identifying parts from the vars(self) dict.
        result_hash = 0
        for (key, item) in vars(self).items():
            if key in self._ignore_for_hash or key == '_ignore_for_hash':
                continue
            result_hash ^= item.__hash__() ^ int(hash(key)/117)
        return result_hash

    def __eq__(self, x):
        if isinstance(x, type(self)):
            return hash(self) == hash(x)
        else:
            return False

<<<<<<< HEAD
    def pre_cast(self, x, axes=None):
        return x

    def post_cast(self, x, axes=None):
        return x
=======
    def __ne__(self, x):
        return not self.__eq__(x)
>>>>>>> 369994b1

    @abc.abstractproperty
    def harmonic(self):
        raise NotImplementedError

    @abc.abstractproperty
    def shape(self):
        raise NotImplementedError(about._errors.cstring(
            "ERROR: There is no generic shape for the Space base class."))

    @abc.abstractproperty
    def dim(self):
        raise NotImplementedError(about._errors.cstring(
            "ERROR: There is no generic dim for the Space base class."))

    @abc.abstractproperty
    def total_volume(self):
        raise NotImplementedError(about._errors.cstring(
            "ERROR: There is no generic volume for the Space base class."))

    @abc.abstractmethod
    def copy(self):
        return self.__class__(dtype=self.dtype)

    @abc.abstractmethod
    def weight(self, x, power=1, axes=None, inplace=False):
        """
            Weights a given array of field values with the pixel volumes (not
            the meta volumes) to a given power.

            Parameters
            ----------
            x : numpy.ndarray
                Array to be weighted.
            power : float, *optional*
                Power of the pixel volumes to be used (default: 1).

            Returns
            -------
            y : numpy.ndarray
                Weighted array.
        """
        raise NotImplementedError

    def get_distance_array(self, distribution_strategy):
        raise NotImplementedError(about._errors.cstring(
            "ERROR: There is no generic get_distance_array for "
            "Space base class."))

    def get_smoothing_kernel_function(self, sigma):
        raise NotImplementedError(about._errors.cstring(
            "ERROR: There is no generic smoothing function for Space class."))

    def hermitian_decomposition(self, x, axes=None):
        raise NotImplementedError

    def __repr__(self):
        string = ""
        string += str(type(self)) + "\n"
        string += "dtype: " + str(self.dtype) + "\n"
        return string<|MERGE_RESOLUTION|>--- conflicted
+++ resolved
@@ -223,16 +223,8 @@
         else:
             return False
 
-<<<<<<< HEAD
-    def pre_cast(self, x, axes=None):
-        return x
-
-    def post_cast(self, x, axes=None):
-        return x
-=======
     def __ne__(self, x):
         return not self.__eq__(x)
->>>>>>> 369994b1
 
     @abc.abstractproperty
     def harmonic(self):
@@ -277,14 +269,15 @@
         """
         raise NotImplementedError
 
-    def get_distance_array(self, distribution_strategy):
-        raise NotImplementedError(about._errors.cstring(
-            "ERROR: There is no generic get_distance_array for "
-            "Space base class."))
-
-    def get_smoothing_kernel_function(self, sigma):
-        raise NotImplementedError(about._errors.cstring(
-            "ERROR: There is no generic smoothing function for Space class."))
+    def pre_cast(self, x, axes=None):
+        return x
+
+    def post_cast(self, x, axes=None):
+        return x
+
+    def compute_k_array(self, distribution_strategy):
+        raise NotImplementedError(about._errors.cstring(
+            "ERROR: There is no generic k_array for Space base class."))
 
     def hermitian_decomposition(self, x, axes=None):
         raise NotImplementedError
