# This program is free software: you can redistribute it and/or modify
# it under the terms of the GNU General Public License as published by
# the Free Software Foundation, either version 3 of the License, or
# (at your option) any later version.
#
# This program is distributed in the hope that it will be useful,
# but WITHOUT ANY WARRANTY; without even the implied warranty of
# MERCHANTABILITY or FITNESS FOR A PARTICULAR PURPOSE.  See the
# GNU General Public License for more details.
#
# You should have received a copy of the GNU General Public License
# along with this program.  If not, see <http://www.gnu.org/licenses/>.
#
# Copyright(C) 2013-2017 Max-Planck-Society
#
# NIFTy is being developed at the Max-Planck-Institut fuer Astrophysik
# and financially supported by the Studienstiftung des deutschen Volkes.

from __future__ import division
import numpy as np
from .space import Space
from .. import Field
from ..basic_arithmetics import exp
from ..dobj import from_ndarray as from_np


class LMSpace(Space):
    """NIFTY subclass for spherical harmonics components, for representations
    of fields on the two-sphere.

    Parameters
    ----------
    lmax : int
        The maximum :math:`l` value of any spherical harmonics
        :math:`Y_{lm}` that is represented in this Space.
        Must be >=0.

    mmax : int *optional*
        The maximum :math:`m` value of any spherical harmonics
        :math:`Y_{lm}` that is represented in this Space.
        If not supplied, it is set to lmax.
        Must be >=0 and <=lmax.

    See Also
    --------
    HPSpace : A class for the HEALPix discretization of the sphere [#]_.
    GLSpace : A class for the Gauss-Legendre discretization of the
        sphere [#]_.

    References
    ----------
    .. [#] K.M. Gorski et al., 2005, "HEALPix: A Framework for
           High-Resolution Discretization and Fast Analysis of Data
           Distributed on the Sphere", *ApJ* 622..759G.
    .. [#] M. Reinecke and D. Sverre Seljebotn, 2013, "Libsharp - spherical
           harmonic transforms revisited";
           `arXiv:1303.4945 <http://www.arxiv.org/abs/1303.4945>`_
    """

    def __init__(self, lmax, mmax=None):
        super(LMSpace, self).__init__()
        self._needed_for_hash += ["_lmax", "_mmax"]
        self._lmax = np.int(lmax)
        if self._lmax < 0:
            raise ValueError("lmax must be >=0.")
        if mmax is None:
            mmax = self._lmax
        self._mmax = np.int(mmax)
        if self._mmax < 0 or self._mmax > self._lmax:
            raise ValueError("mmax must be >=0 and <=lmax.")

    def __repr__(self):
        return ("LMSpace(lmax=%r, mmax=%r)" % (self.lmax, self.mmax))

    @property
    def harmonic(self):
        return True

    @property
    def shape(self):
        return (self.dim, )

    @property
    def dim(self):
        l = self._lmax
        m = self._mmax
        # the LMSpace consists of the full triangle (including -m's!),
        # minus two little triangles if mmax < lmax
        return (l+1)**2 - (l-m)*(l-m+1)

    def scalar_dvol(self):
        return 1.

    def get_k_length_array(self):
        lmax = self._lmax
        mmax = self._mmax
        ldist = np.empty((self.dim,), dtype=np.float64)
        ldist[0:lmax+1] = np.arange(lmax+1, dtype=np.float64)
        tmp = np.empty((2*lmax+2), dtype=np.float64)
        tmp[0::2] = np.arange(lmax+1)
        tmp[1::2] = np.arange(lmax+1)
        idx = lmax+1
<<<<<<< HEAD
        for l in range(1, lmax+1):
            ldist[idx:idx+2*(lmax+1-l)] = tmp[2*l:]
            idx += 2*(lmax+1-l)
        return Field((self,), from_np(ldist))
=======
        for m in range(1, mmax+1):
            ldist[idx:idx+2*(lmax+1-m)] = tmp[2*m:]
            idx += 2*(lmax+1-m)
        return Field((self,), ldist)
>>>>>>> 900e4084

    def get_unique_k_lengths(self):
        return np.arange(self.lmax+1, dtype=np.float64)

    @staticmethod
    def _kernel(x, sigma):
        # cf. "All-sky convolution for polarimetry experiments"
        # by Challinor et al.
        # http://arxiv.org/abs/astro-ph/0008228
        res = x+1.
        res *= x
        res *= -0.5*sigma*sigma
        exp(res, out=res)
        return res

    def get_fft_smoothing_kernel_function(self, sigma):
        return lambda x: self._kernel(x, sigma)

    @property
    def lmax(self):
        """ Returns the maximum :math:`l` value of any spherical harmonic
        :math:`Y_{lm}` that is represented in this Space.
        """
        return self._lmax

    @property
    def mmax(self):
        """ Returns the maximum :math:`m` value of any spherical harmonic
        :math:`Y_{lm}` that is represented in this Space.
        """
        return self._mmax

    def get_default_codomain(self):
        from .. import GLSpace
        return GLSpace(self.lmax+1, self.mmax*2+1)

    def check_codomain(self, codomain):
        from .. import GLSpace, HPSpace
        if not isinstance(codomain, (GLSpace, HPSpace)):
            raise TypeError("codomain must be a GLSpace or HPSpace.")<|MERGE_RESOLUTION|>--- conflicted
+++ resolved
@@ -100,17 +100,10 @@
         tmp[0::2] = np.arange(lmax+1)
         tmp[1::2] = np.arange(lmax+1)
         idx = lmax+1
-<<<<<<< HEAD
-        for l in range(1, lmax+1):
-            ldist[idx:idx+2*(lmax+1-l)] = tmp[2*l:]
-            idx += 2*(lmax+1-l)
-        return Field((self,), from_np(ldist))
-=======
         for m in range(1, mmax+1):
             ldist[idx:idx+2*(lmax+1-m)] = tmp[2*m:]
             idx += 2*(lmax+1-m)
-        return Field((self,), ldist)
->>>>>>> 900e4084
+        return Field((self,), from_np(ldist))
 
     def get_unique_k_lengths(self):
         return np.arange(self.lmax+1, dtype=np.float64)
