--- conflicted
+++ resolved
@@ -54,10 +54,6 @@
                               distribution_strategy=distribution_strategy)
     fp = Field(power_domain, val=power_spectrum, dtype=dtype,
                distribution_strategy=distribution_strategy)
-<<<<<<< HEAD
-    fp *= fp
-=======
->>>>>>> dd68d8d0
     f = fp.power_synthesize(mean=1, std=0, real_signal=False)
 
     return DiagonalOperator(domain, diagonal=f, bare=True)