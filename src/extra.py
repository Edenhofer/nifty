--- conflicted
+++ resolved
@@ -131,11 +131,7 @@
                                only_r_differentiable)
     _check_nontrivial_constant(op, loc, tol, ntries, only_r_differentiable,
                                metric_sampling)
-<<<<<<< HEAD
     _check_likelihood_energy(op, loc)
-=======
-    _check_likelihood(op)
->>>>>>> 091b116e
 
 
 def assert_allclose(f1, f2, atol=0, rtol=1e-7):
@@ -301,16 +297,6 @@
             logger.info(cond)
             if raise_on_fail:
                 raise RuntimeError(s)
-
-
-def _check_likelihood(op):
-    if isinstance(op, LikelihoodEnergyOperator):
-        res = op.get_transformation()
-        if res is None:
-            raise RuntimeError("`get_transformation` is not implemented for "
-                               "this LikelihoodEnergyOperator")
-        if len(res) != 2:
-            raise RuntimeError("`get_transformation` has to return a dtype and the transformation")
 
 
 def _purity_check(op, pos):
@@ -440,6 +426,12 @@
     myassert(smet.domain == smet.target == data_domain)
     nres = op.normalized_residual(loc)
     myassert(nres.domain is data_domain)
+    res = op.get_transformation()
+    if res is None:
+        raise RuntimeError("`get_transformation` is not implemented for "
+                            "this LikelihoodEnergyOperator")
+    if len(res) != 2:
+        raise RuntimeError("`get_transformation` has to return a dtype and the transformation")
 
 
 def minisanity(likelihood_energy, samples, terminal_colors=True):
