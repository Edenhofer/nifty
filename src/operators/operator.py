# This program is free software: you can redistribute it and/or modify
# it under the terms of the GNU General Public License as published by
# the Free Software Foundation, either version 3 of the License, or
# (at your option) any later version.
#
# This program is distributed in the hope that it will be useful,
# but WITHOUT ANY WARRANTY; without even the implied warranty of
# MERCHANTABILITY or FITNESS FOR A PARTICULAR PURPOSE.  See the
# GNU General Public License for more details.
#
# You should have received a copy of the GNU General Public License
# along with this program.  If not, see <http://www.gnu.org/licenses/>.
#
# Copyright(C) 2013-2022 Max-Planck-Society
#
# NIFTy is being developed at the Max-Planck-Institut fuer Astrophysik.

import numbers
from functools import reduce
from operator import add

import numpy as np

from warnings import warn
from typing import Callable, Optional

from .. import pointwise
from ..domain_tuple import DomainTuple
from ..logger import logger
from ..multi_domain import MultiDomain
from ..utilities import NiftyMeta, check_object_identity, indent, myassert


class Operator(metaclass=NiftyMeta):
    """Transforms values defined on one domain into values defined on another
    domain, and can also provide the Jacobian.
    """

    @property
    def domain(self):
        """The domain on which the Operator's input Field is defined.

        Returns
        -------
        domain : DomainTuple or MultiDomain
        """
        return self._domain

    @property
    def target(self):
        """The domain on which the Operator's output Field is defined.

        Returns
        -------
        target : DomainTuple or MultiDomain
        """
        return self._target

    @property
    def val(self):
        """The numerical value associated with this object
        For "pure" operators this is `None`. For Field-like objects this
        is a `numpy.ndarray` or a dictionary of `numpy.ndarray`s mathcing the
        object's `target`.

        Returns
        -------
        None or numpy.ndarray or dictionary of np.ndarrays : the numerical value
        """
        return None

    @property
    def jac(self):
        """The Jacobian associated with this object
        For "pure" operators this is `None`. For Field-like objects this
        can be `None` (in which case the object is a constant), or it can be a
        `LinearOperator` with `domain` and `target` matching the object's.

        Returns
        -------
        None or LinearOperator : the Jacobian

        Notes
        -----
        if `value` is None, this must be `None` as well!
        """
        return None

    @property
    def want_metric(self):
        """Whether a metric should be computed for the full expression.
        This is `False` whenever `jac` is `None`. In other cases it signals
        that operators processing this object should compute the metric.

        Returns
        -------
        bool : whether the metric should be computed
        """
        return False

    @property
    def metric(self):
        """The metric associated with the object.
        This is `None`, except when all the following conditions hold:
        - `want_metric` is `True`

        - `target` is the scalar domain

        - the operator chain contained an operator which could compute the
          metric

        Returns
        -------
        None or LinearOperator : the metric
        """
        return None

<<<<<<< HEAD
    def get_transformation(self):
        """The coordinate transformation that maps into a coordinate system in
        which the metric of a likelihood is the Euclidean metric. It is `None`,
        except for instances of
        :class:`~nifty8.operators.energy_operators.LikelihoodEnergyOperator` or
        (nested) sums thereof.

        Returns
        -------
        np.dtype, or dict of np.dtype : The dtype(s) of the target space of the
        transformation.

        Operator : The transformation that maps from `domain` into the
        Euclidean target space.

        Note
        ----
        This Euclidean target space is the disjoint union of the Euclidean
        target spaces of all summands. Therefore, the keys of `MultiDomains`
        are prefixed with an index and `DomainTuples` are converted to
        `MultiDomains` with the index as the key.
        """
        return None

    @property
    def jax_expr(self) -> Optional[Callable]:
        """Equivalent representation of the operator in JAX."""
        expr = getattr(self, "_jax_expr", None)
        # NOTE, it is incredibly useful to enable this for debugging
        # if expr is None:
        #     warn(f"no JAX expression associated with operator {self!r}")
        return expr

=======
>>>>>>> 889ebd85
    def scale(self, factor):
        if not isinstance(factor, numbers.Number):
            raise TypeError(".scale() takes a number as input")
        if factor == 1:
            return self
        from .scaling_operator import ScalingOperator
        return ScalingOperator(self.target, factor)(self)

    def conjugate(self):
        from .simple_linear_operators import ConjugationOperator
        return ConjugationOperator(self.target)(self)

    def sum(self, spaces=None):
        from .contraction_operator import ContractionOperator
        return ContractionOperator(self.target, spaces)(self)

    def integrate(self, spaces=None):
        from .contraction_operator import IntegrationOperator
        return IntegrationOperator(self.target, spaces)(self)

    def vdot(self, other):
        from ..sugar import makeOp
        if not isinstance(other, Operator):
            raise TypeError
        if other.jac is None:
            res = self.conjugate()*other
        else:
            res = makeOp(other) @ self.conjugate()
        return res.sum()

    @property
    def real(self):
        from .simple_linear_operators import Realizer
        return Realizer(self.target)(self)

    @property
    def imag(self):
        from .simple_linear_operators import Imaginizer
        return Imaginizer(self.target)(self)

    def __neg__(self):
        return self.scale(-1)

    def __matmul__(self, x):
        from .energy_operators import LikelihoodEnergyOperator

        if not isinstance(x, Operator):
            return NotImplemented
        if isinstance(x, LikelihoodEnergyOperator):
            return NotImplemented
        return _OpChain.make((self, x))

    def __rmatmul__(self, x):
        from .energy_operators import LikelihoodEnergyOperator

        if not isinstance(x, Operator):
            return NotImplemented
        if isinstance(x, LikelihoodEnergyOperator):
            return NotImplemented
        return _OpChain.make((x, self))

    def partial_insert(self, x):
        from ..multi_domain import MultiDomain
        if not isinstance(x, Operator):
            raise TypeError
        if not isinstance(self.domain, MultiDomain):
            raise TypeError
        if not isinstance(x.target, MultiDomain):
            raise TypeError
        bigdom = MultiDomain.union([self.domain, x.target])
        k1, k2 = set(self.domain.keys()), set(x.target.keys())
        le, ri = k2 - k1, k1 - k2
        leop, riop = self, x
        if len(ri) > 0:
            riop = riop + self.identity_operator(
                MultiDomain.make({kk: bigdom[kk]
                                  for kk in ri}))
        if len(le) > 0:
            leop = leop + self.identity_operator(
                MultiDomain.make({kk: bigdom[kk]
                                  for kk in le}))
        return leop @ riop

    @staticmethod
    def identity_operator(dom):
        from ..sugar import makeDomain
        from .block_diagonal_operator import BlockDiagonalOperator
        from .scaling_operator import ScalingOperator

        dom = makeDomain(dom)
        if isinstance(dom, DomainTuple):
            return ScalingOperator(dom, 1.)
        idops = {kk: ScalingOperator(dd, 1.) for kk, dd in dom.items()}
        return BlockDiagonalOperator(dom, idops)

    def __mul__(self, x):
        if isinstance(x, Operator):
            return _OpProd(self, x)
        if np.isscalar(x):
            return self.scale(x)
        return NotImplemented

    def __rmul__(self, x):
        return self.__mul__(x)

    def __add__(self, x):
        if not isinstance(x, Operator):
            return NotImplemented
        return _OpSum(self, x)

    def __sub__(self, x):
        if not isinstance(x, Operator):
            return NotImplemented
        return _OpSum(self, -x)

    def __abs__(self):
        return self.ptw("abs")

    def __pow__(self, power):
        if not (np.isscalar(power) or power.jac is None):
            return NotImplemented
        return self.ptw("power", power)

    def __getitem__(self, key):
        from ..sugar import is_operator
        from .simple_linear_operators import ducktape

        if not is_operator(self):
            return NotImplemented
        if not isinstance(self.target, MultiDomain):
            raise TypeError("Only Operators with a MultiDomain as target can be subscripted.")
        return ducktape(None, self, key) @ self

    def apply(self, x):
        """Applies the operator to a Field or MultiField.

        Parameters
        ----------
        x : :class:`nifty8.field.Field` or :class:`nifty8.multi_field.MultiField`
            Input on which the operator shall act. Needs to be defined on
            :attr:`domain`.
        """
        raise NotImplementedError

    def force(self, x):
        """Extract subset of domain of x according to `self.domain` and apply
        operator."""
        return self.apply(x.extract(self.domain))

    def _check_input(self, x):
        from .scaling_operator import ScalingOperator
        if not (isinstance(x, Operator) and x.val is not None):
            raise TypeError
        if x.jac is not None:
            if not isinstance(x.jac, ScalingOperator):
                raise ValueError
            if x.jac._factor != 1:
                raise ValueError
        check_object_identity(self._domain, x.domain)

    def __call__(self, x):
        if not isinstance(x, Operator):
            raise TypeError
        if x.jac is not None:
            return self.apply(x.trivial_jac()).prepend_jac(x.jac)
        elif x.val is not None:
            return self.apply(x)
        return self @ x

    def ducktape(self, name):
        from ..sugar import is_operator, makeDomain
        from .simple_linear_operators import DomainChangerAndReshaper, ducktape

        if not is_operator(self):
            raise RuntimeError("ducktape works only on operators")

        if isinstance(name, str):  # convert to MultiDomain
            return self @ ducktape(self, None, name)
        else:  # convert domain
            newdom = makeDomain(name)
            return self @ DomainChangerAndReshaper(newdom, self.domain)

    def ducktape_left(self, name):
        from ..sugar import is_fieldlike, is_operator, makeDomain
        from .simple_linear_operators import DomainChangerAndReshaper, ducktape

        if isinstance(name, str):  # convert to MultiDomain
            tgt = self.target if is_operator(self) else self.domain
            return ducktape(None, tgt, name)(self)
        else:  # convert domain
            newdom = DomainTuple.make(name)
            dom = self.domain if is_fieldlike(self) else self.target
            return DomainChangerAndReshaper(dom, newdom)(self)

    def transpose(self, indices):
        """Transposes a Field.

        Parameters
        ----------
        indices : tuple
            Must be a tuple or list which contains a permutation of
            [0,1,..,N-1] where N is the number of domains in the target of the
            Operator (or the Field).
        """
        from ..sugar import is_fieldlike
        from .transpose_operator import TransposeOperator

        dom = self.domain if is_fieldlike(self) else self.target
        return TransposeOperator(dom, indices)(self)

    def __repr__(self):
        return self.__class__.__name__

    def simplify_for_constant_input(self, c_inp):
        from ..multi_field import MultiField
        from ..sugar import makeDomain
        from .energy_operators import EnergyOperator, LikelihoodEnergyOperator
        from .simplify_for_const import (ConstantEnergyOperator,
                                         ConstantLikelihoodEnergyOperator,
                                         ConstantOperator)
        if c_inp is None or (isinstance(c_inp, MultiField) and len(c_inp.keys()) == 0):
            return None, self
        dom = c_inp.domain
        if isinstance(dom, MultiDomain) and len(dom) == 0:
            return None, self

        # Convention: If c_inp is MultiField, it needs to be defined on a
        # subdomain of self._domain
        if isinstance(self.domain, MultiDomain):
            myassert(isinstance(dom, MultiDomain))
            if not set(c_inp.keys()) <= set(self.domain.keys()):
                raise ValueError

        if dom is self.domain:
            if isinstance(self, DomainTuple):
                raise RuntimeError
            if isinstance(self, EnergyOperator):
                op = ConstantEnergyOperator(self(c_inp))
            elif isinstance(self, LikelihoodEnergyOperator):
                op = ConstantLikelihoodEnergyOperator(self(c_inp))
            else:
                op = ConstantOperator(self(c_inp))
            return None, op
        if not isinstance(dom, MultiDomain):
            raise RuntimeError
        c_out, op = self._simplify_for_constant_input_nontrivial(c_inp)
        vardom = makeDomain({kk: vv for kk, vv in self.domain.items()
                             if kk not in c_inp.keys()})
        myassert(op.domain is vardom)
        myassert(op.target is self.target)
        myassert(isinstance(op, Operator))
        if c_out is not None:
            myassert(isinstance(c_out, MultiField))
            myassert(len(set(c_out.keys()) & self.domain.keys()) == 0)
            myassert(set(c_out.keys()) <= set(c_inp.keys()))
        return c_out, op

    def _simplify_for_constant_input_nontrivial(self, c_inp):
        from .simplify_for_const import InsertionOperator
        logger.warning('SlowPartialConstantOperator used for:')
        logger.warning(self.__repr__())
        return None, self @ InsertionOperator(self.domain, c_inp)

    def ptw(self, op, *args, **kwargs):
        return _OpChain.make((_FunctionApplier(self.target, op, *args, **kwargs), self))

    def ptw_pre(self, op, *args, **kwargs):
        return _OpChain.make((self, _FunctionApplier(self.domain, op, *args, **kwargs)))


for f in pointwise.ptw_dict.keys():
    def func(f):
        def func2(self, *args, **kwargs):
            return self.ptw(f, *args, **kwargs)
        return func2
    setattr(Operator, f, func(f))
    def func(f):
        def func2(self, *args, **kwargs):
            return self.ptw_pre(f, *args, **kwargs)
        return func2
    setattr(Operator, f + "_pre", func(f))


class _FunctionApplier(Operator):
    def __init__(self, domain, funcname, *args, **kwargs):
        from ..sugar import makeDomain
        self._domain = self._target = makeDomain(domain)
        self._funcname = funcname
        self._args = args
        self._kwargs = kwargs

        try:
            import jax.numpy as jnp
            from jax import nn as jax_nn

            if funcname in pointwise.ptw_nifty2jax_dict:
                jax_expr = pointwise.ptw_nifty2jax_dict[funcname]
            elif hasattr(jnp, funcname):
                jax_expr = getattr(jnp, funcname)
            elif hasattr(jax_nn, funcname):
                jax_expr = getattr(jax_nn, funcname)
            else:
                warn(f"unable to add JAX call for {funcname!r}")
                jax_expr = None

            def jax_expr_part(x):  # Partial insert with first open argument
                return jax_expr(x, *args, **kwargs)

            if isinstance(self.domain, MultiDomain):
                from functools import partial
                from jax.tree_util import tree_map

                jax_expr_part = partial(tree_map, jax_expr_part)
            self._jax_expr = jax_expr_part
        except ImportError:
            self._jax_expr = None

    def apply(self, x):
        self._check_input(x)
        return x.ptw(self._funcname, *self._args, **self._kwargs)

    def __repr__(self):
        return f"_FunctionApplier ('{self._funcname}')"


class _CombinedOperator(Operator):
    def __init__(self, ops, jax_ops, _callingfrommake=False):
        if not _callingfrommake:
            raise NotImplementedError
        self._ops = tuple(ops)

        if all(callable(jop) for jop in jax_ops):

            def joined_jax_op(x):
                for jop in reversed(jax_ops):
                    x = jop(x)
                return x

            self._jax_expr = joined_jax_op
        else:
            self._jax_expr = None

    @classmethod
    def unpack(cls, ops, res):
        for op in ops:
            if isinstance(op, cls):
                res = cls.unpack(op._ops, res)
            else:
                res = res + [op]
        return res

    @classmethod
    def make(cls, ops):
        res = cls.unpack(ops, [])
        if len(res) == 1:
            return res[0]
        jax_res = tuple(op.jax_expr for op in ops)
        return cls(res, jax_res, _callingfrommake=True)


class _OpChain(_CombinedOperator):
    def __init__(self, ops, jax_ops, _callingfrommake=False):
        super(_OpChain, self).__init__(ops, jax_ops, _callingfrommake)
        self._domain = self._ops[-1].domain
        self._target = self._ops[0].target
        for i in range(1, len(self._ops)):
            check_object_identity(self._ops[i-1].domain, self._ops[i].target)

    def apply(self, x):
        self._check_input(x)
        for op in reversed(self._ops):
            x = op(x)
        return x

    def _simplify_for_constant_input_nontrivial(self, c_inp):
        from ..multi_domain import MultiDomain
        if not isinstance(self._domain, MultiDomain):
            return None, self
        newop = None
        for op in reversed(self._ops):
            c_inp, t_op = op.simplify_for_constant_input(c_inp)
            newop = t_op if newop is None else op(newop)
        return c_inp, newop

    def __repr__(self):
        subs = "\n".join(sub.__repr__() for sub in self._ops)
        return "_OpChain:\n" + indent(subs)


class _OpProd(Operator):
    def __init__(self, op1, op2):
        from ..sugar import domain_union
        self._domain = domain_union((op1.domain, op2.domain))
        self._target = op1.target
        if op1.target != op2.target:
            raise ValueError("target mismatch")
        self._op1 = op1
        self._op2 = op2

        lhs_has_jax = callable(self._op1.jax_expr)
        rhs_has_jax = callable(self._op2.jax_expr)
        if lhs_has_jax and rhs_has_jax:

            def joined_jax_expr(x):
                return self._op1.jax_expr(x) * self._op2.jax_expr(x)

            self._jax_expr = joined_jax_expr
        else:
            self._jax_expr = None

    def apply(self, x):
        from ..linearization import Linearization
        from ..sugar import makeOp
        self._check_input(x)
        lin = x.jac is not None
        wm = x.want_metric if lin else False
        x = x.val if lin else x
        v1 = x.extract(self._op1.domain)
        v2 = x.extract(self._op2.domain)
        if not lin:
            return self._op1(v1) * self._op2(v2)
        lin1 = self._op1(Linearization.make_var(v1, wm))
        lin2 = self._op2(Linearization.make_var(v2, wm))
        jac = (makeOp(lin1._val)(lin2._jac))._myadd(makeOp(lin2._val)(lin1._jac), False)
        return lin1.new(lin1._val*lin2._val, jac)

    def _simplify_for_constant_input_nontrivial(self, c_inp):
        from ..multi_domain import MultiDomain
        from .simplify_for_const import ConstCollector
        f1, o1 = self._op1.simplify_for_constant_input(
            c_inp.extract_part(self._op1.domain))
        f2, o2 = self._op2.simplify_for_constant_input(
            c_inp.extract_part(self._op2.domain))
        if not isinstance(self._target, MultiDomain):
            return None, _OpProd(o1, o2)
        cc = ConstCollector()
        cc.mult(f1, o1.target)
        cc.mult(f2, o2.target)
        return cc.constfield, _OpProd(o1, o2)

    def __repr__(self):
        subs = "\n".join(sub.__repr__() for sub in (self._op1, self._op2))
        return "_OpProd:\n"+indent(subs)


class _OpSum(Operator):
    def __init__(self, op1, op2):
        from ..sugar import domain_union
        self._domain = domain_union((op1.domain, op2.domain))
        self._target = domain_union((op1.target, op2.target))
        self._op1 = op1
        self._op2 = op2

        try:
            from ..re import unite

            def joined_jax_expr(x):
                return unite(self._op1.jax_expr(x), self._op2.jax_expr(x))

            self._jax_expr = joined_jax_expr
        except ImportError:
            self._jax_expr = None

    def apply(self, x):
        self._check_input(x)
        return self._apply_operator_sum(x, [self._op1, self._op2])

    @staticmethod
    def _apply_operator_sum(x, ops):
        from ..linearization import Linearization

        unite = lambda x, y: x.unite(y)
        if x.jac is None:
            return reduce(unite, (oo.force(x) for oo in ops))
        lin = [oo(Linearization.make_var(x.val.extract(oo.domain), x.want_metric))
                for oo in ops]
        jacs = map(lambda x: x._jac, lin)
        vals = map(lambda x: x._val, lin)
        metrics = list(map(lambda x: x._metric, lin))
        jac = reduce(lambda x, y: x._myadd(y, False), jacs)
        val = reduce(unite, vals)
        res = x.new(val, jac)
        if all(mm is not None for mm in metrics):
            res = res.add_metric(reduce(add, metrics))
        return res

    def _simplify_for_constant_input_nontrivial(self, c_inp):
        from ..multi_domain import MultiDomain
        from .simplify_for_const import ConstCollector
        f1, o1 = self._op1.simplify_for_constant_input(
            c_inp.extract_part(self._op1.domain))
        f2, o2 = self._op2.simplify_for_constant_input(
            c_inp.extract_part(self._op2.domain))
        if not isinstance(self._target, MultiDomain):
            return None, _OpSum(o1, o2)
        cc = ConstCollector()
        cc.add(f1, o1.target)
        cc.add(f2, o2.target)
        return cc.constfield, _OpSum(o1, o2)

    def __repr__(self):
        subs = "\n".join(sub.__repr__() for sub in (self._op1, self._op2))
        return "_OpSum:\n"+indent(subs)<|MERGE_RESOLUTION|>--- conflicted
+++ resolved
@@ -115,31 +115,6 @@
         """
         return None
 
-<<<<<<< HEAD
-    def get_transformation(self):
-        """The coordinate transformation that maps into a coordinate system in
-        which the metric of a likelihood is the Euclidean metric. It is `None`,
-        except for instances of
-        :class:`~nifty8.operators.energy_operators.LikelihoodEnergyOperator` or
-        (nested) sums thereof.
-
-        Returns
-        -------
-        np.dtype, or dict of np.dtype : The dtype(s) of the target space of the
-        transformation.
-
-        Operator : The transformation that maps from `domain` into the
-        Euclidean target space.
-
-        Note
-        ----
-        This Euclidean target space is the disjoint union of the Euclidean
-        target spaces of all summands. Therefore, the keys of `MultiDomains`
-        are prefixed with an index and `DomainTuples` are converted to
-        `MultiDomains` with the index as the key.
-        """
-        return None
-
     @property
     def jax_expr(self) -> Optional[Callable]:
         """Equivalent representation of the operator in JAX."""
@@ -149,8 +124,6 @@
         #     warn(f"no JAX expression associated with operator {self!r}")
         return expr
 
-=======
->>>>>>> 889ebd85
     def scale(self, factor):
         if not isinstance(factor, numbers.Number):
             raise TypeError(".scale() takes a number as input")
