# This program is free software: you can redistribute it and/or modify
# it under the terms of the GNU General Public License as published by
# the Free Software Foundation, either version 3 of the License, or
# (at your option) any later version.
#
# This program is distributed in the hope that it will be useful,
# but WITHOUT ANY WARRANTY; without even the implied warranty of
# MERCHANTABILITY or FITNESS FOR A PARTICULAR PURPOSE.  See the
# GNU General Public License for more details.
#
# You should have received a copy of the GNU General Public License
# along with this program.  If not, see <http://www.gnu.org/licenses/>.
#
# Copyright(C) 2013-2020 Max-Planck-Society
#
# NIFTy is being developed at the Max-Planck-Institut fuer Astrophysik.

import numpy as np

from .. import utilities
from ..domain_tuple import DomainTuple
from ..field import Field
from ..multi_domain import MultiDomain
from ..multi_field import MultiField
from ..sugar import makeDomain, makeOp
from .linear_operator import LinearOperator
from .operator import Operator
from .sampling_enabler import SamplingDtypeSetter, SamplingEnabler
from .scaling_operator import ScalingOperator
from .simple_linear_operators import VdotOperator


def _check_sampling_dtype(domain, dtypes):
    if dtypes is None:
        return
    if isinstance(domain, DomainTuple):
        np.dtype(dtypes)
        return
    elif isinstance(domain, MultiDomain):
        if isinstance(dtypes, dict):
            for dt in dtypes.values():
                np.dtype(dt)
            if set(domain.keys()) == set(dtypes.keys()):
                return
        else:
            np.dtype(dtypes)
            return
    raise TypeError


def _iscomplex(dtype):
    return np.issubdtype(dtype, np.complexfloating)


def _field_to_dtype(field):
    if isinstance(field, Field):
        dt = field.dtype
    elif isinstance(field, MultiField):
        dt = {kk: ff.dtype for kk, ff in field.items()}
    else:
        raise TypeError
    _check_sampling_dtype(field.domain, dt)
    return dt


class EnergyOperator(Operator):
    """Operator which has a scalar domain as target domain.

    It is intended as an objective function for field inference.

    Examples
    --------
     - Information Hamiltonian, i.e. negative-log-probabilities.
     - Gibbs free energy, i.e. an averaged Hamiltonian, aka Kullback-Leibler
       divergence.
    """
    _target = DomainTuple.scalar_domain()


class Squared2NormOperator(EnergyOperator):
    """Computes the square of the L2-norm of the output of an operator.

    Parameters
    ----------
    domain : Domain, DomainTuple or tuple of Domain
        Domain of the operator in which the L2-norm shall be computed.
    """

    def __init__(self, domain):
        self._domain = domain

    def apply(self, x):
        self._check_input(x)
        if x.jac is None:
            return x.vdot(x)
        res = x.val.vdot(x.val)
        return x.new(res, VdotOperator(2*x.val))


class QuadraticFormOperator(EnergyOperator):
    """Computes the L2-norm of a Field or MultiField with respect to a
    specific kernel given by `endo`.

    .. math ::
        E(f) = \\frac12 f^\\dagger \\text{endo}(f)

    Parameters
    ----------
    endo : EndomorphicOperator
         Kernel of the quadratic form
    """

    def __init__(self, endo):
        from .endomorphic_operator import EndomorphicOperator
        if not isinstance(endo, EndomorphicOperator):
            raise TypeError("op must be an EndomorphicOperator")
        self._op = endo
        self._domain = endo.domain

    def apply(self, x):
        self._check_input(x)
        if x.jac is None:
            return 0.5*x.vdot(self._op(x))
        res = 0.5*x.val.vdot(self._op(x.val))
        return x.new(res, VdotOperator(self._op(x.val)))


class VariableCovarianceGaussianEnergy(EnergyOperator):
    """Computes the negative log pdf of a Gaussian with unknown covariance.

    The covariance is assumed to be diagonal.

    .. math ::
        E(s,D) = - \\log G(s, C) = 0.5 (s)^\\dagger C (s) - 0.5 tr log(C),

    an information energy for a Gaussian distribution with residual s and
    inverse diagonal covariance C.
    The domain of this energy will be a MultiDomain with two keys,
    the target will be the scalar domain.

    Parameters
    ----------
    domain : Domain, DomainTuple, tuple of Domain
        domain of the residual and domain of the covariance diagonal.

    residual_key : key
        Residual key of the Gaussian.

    inverse_covariance_key : key
        Inverse covariance diagonal key of the Gaussian.

    sampling_dtype : np.dtype
        Data type of the samples. Usually either 'np.float*' or 'np.complex*'
    """

    def __init__(self, domain, residual_key, inverse_covariance_key, sampling_dtype, _debugging_factor=1.):
        self._kr = str(residual_key)
        self._ki = str(inverse_covariance_key)
        dom = DomainTuple.make(domain)
        self._domain = MultiDomain.make({self._kr: dom, self._ki: dom})
        self._dt = {self._kr: sampling_dtype, self._ki: np.float64}
        _check_sampling_dtype(self._domain, self._dt)
        self._cplx = _iscomplex(sampling_dtype)
        self._fac = float(_debugging_factor)

    def apply(self, x):
        self._check_input(x)
        r, i = x[self._kr], x[self._ki]
        if self._cplx:
            res = 0.5*r.vdot(r*i.real).real - i.ptw("log").sum()
        else:
            res = 0.5*(r.vdot(r*i) - i.ptw("log").sum())
        if not x.want_metric:
            return res
<<<<<<< HEAD
        met = self._fac*(i.val if self._cplx else 0.5*i.val)
        met = MultiField.from_dict({self._kr: i.val, self._ki: met**(-2)})
=======
        met = 1. if self._cplx else 0.5
        met = MultiField.from_dict({self._kr: i.val, self._ki: met*i.val**(-2)},
                                    domain=self._domain)
>>>>>>> b5e93218
        return res.add_metric(SamplingDtypeSetter(makeOp(met), self._dt))

    def _simplify_for_constant_input_nontrivial(self, c_inp):
        from .simplify_for_const import ConstantEnergyOperator
        assert len(c_inp.keys()) == 1
        key = c_inp.keys()[0]
        assert key in self._domain.keys()
        cst = c_inp[key]
        if key == self._kr:
            res = _SpecialGammaEnergy(cst).ducktape(self._ki)
        else:
            dt = self._dt[self._kr]
            res = GaussianEnergy(inverse_covariance=makeOp(cst),
                                 sampling_dtype=dt).ducktape(self._kr)
            trlog = cst.log().sum().val_rw()
            if not _iscomplex(dt):
                trlog /= 2
            res = res + ConstantEnergyOperator(-trlog)
        res = res + ConstantEnergyOperator(0.)
        assert res.target is self.target
        return None, res


class _SpecialGammaEnergy(EnergyOperator):
    def __init__(self, residual):
        self._domain = DomainTuple.make(residual.domain)
        self._resi = residual
        self._cplx = _iscomplex(self._resi.dtype)
        self._scale = ScalingOperator(self._domain, 1 if self._cplx else .5)

    def apply(self, x):
        self._check_input(x)
        r = self._resi
        if self._cplx:
            res = 0.5*(r*x.real).vdot(r).real - x.ptw("log").sum()
        else:
            res = 0.5*((r*x).vdot(r) - x.ptw("log").sum())
        if not x.want_metric:
            return res
        met = makeOp((self._scale(x.val))**(-2))
        return res.add_metric(SamplingDtypeSetter(met, self._resi.dtype))


class GaussianEnergy(EnergyOperator):
    """Computes a negative-log Gaussian.

    Represents up to constants in :math:`m`:

    .. math ::
        E(f) = - \\log G(f-m, D) = 0.5 (f-m)^\\dagger D^{-1} (f-m),

    an information energy for a Gaussian distribution with mean m and
    covariance D.

    Parameters
    ----------
    mean : Field
        Mean of the Gaussian. Default is 0.
    inverse_covariance : LinearOperator
        Inverse covariance of the Gaussian. Default is the identity operator.
    domain : Domain, DomainTuple, tuple of Domain or MultiDomain
        Operator domain. By default it is inferred from `mean` or
        `covariance` if specified
    sampling_dtype : type
        Here one can specify whether the distribution is a complex Gaussian or
        not. Note that for a complex Gaussian the inverse_covariance is
        .. math ::
        (<ff^dagger>)^{-1}_P(f)/2,
        where the additional factor of 2 is necessary because the
        domain of s has double as many dimensions as in the real case.

    Note
    ----
    At least one of the arguments has to be provided.
    """

    def __init__(self, mean=None, inverse_covariance=None, domain=None, sampling_dtype=None):
        if mean is not None and not isinstance(mean, (Field, MultiField)):
            raise TypeError
        if inverse_covariance is not None and not isinstance(inverse_covariance, LinearOperator):
            raise TypeError

        self._domain = None
        if mean is not None:
            self._checkEquivalence(mean.domain)
        if inverse_covariance is not None:
            self._checkEquivalence(inverse_covariance.domain)
        if domain is not None:
            self._checkEquivalence(domain)
        if self._domain is None:
            raise ValueError("no domain given")
        self._mean = mean

        # Infer sampling dtype
        if self._mean is None:
            _check_sampling_dtype(self._domain, sampling_dtype)
        else:
            if sampling_dtype is None:
                sampling_dtype = _field_to_dtype(self._mean)
            else:
                if sampling_dtype != _field_to_dtype(self._mean):
                    raise ValueError("Sampling dtype and mean not compatible")

        self._icov = inverse_covariance
        if inverse_covariance is None:
            self._op = Squared2NormOperator(self._domain).scale(0.5)
            self._met = ScalingOperator(self._domain, 1)
        else:
            self._op = QuadraticFormOperator(inverse_covariance)
            self._met = inverse_covariance
        if sampling_dtype is not None:
            self._met = SamplingDtypeSetter(self._met, sampling_dtype)

    def _checkEquivalence(self, newdom):
        newdom = makeDomain(newdom)
        if self._domain is None:
            self._domain = newdom
        else:
            if self._domain != newdom:
                raise ValueError("domain mismatch")

    def apply(self, x):
        self._check_input(x)
        residual = x if self._mean is None else x - self._mean
        res = self._op(residual).real
        if x.want_metric:
            return res.add_metric(self._met)
        return res

    def __repr__(self):
        dom = '()' if isinstance(self.domain, DomainTuple) else self.domain.keys()
        return f'GaussianEnergy {dom}'


class PoissonianEnergy(EnergyOperator):
    """Computes likelihood Hamiltonians of expected count field constrained by
    Poissonian count data.

    Represents up to an f-independent term :math:`log(d!)`:

    .. math ::
        E(f) = -\\log \\text{Poisson}(d|f) = \\sum f - d^\\dagger \\log(f),

    where f is a :class:`Field` in data space with the expectation values for
    the counts.

    Parameters
    ----------
    d : Field
        Data field with counts. Needs to have integer dtype and all field
        values need to be non-negative.
    """

    def __init__(self, d):
        if not isinstance(d, Field) or not np.issubdtype(d.dtype, np.integer):
            raise TypeError
        if np.any(d.val < 0):
            raise ValueError
        self._d = d
        self._domain = DomainTuple.make(d.domain)

    def apply(self, x):
        self._check_input(x)
        res = x.sum() - x.ptw("log").vdot(self._d)
        if not x.want_metric:
            return res
        return res.add_metric(SamplingDtypeSetter(makeOp(1./x.val), np.float64))


class InverseGammaLikelihood(EnergyOperator):
    """Computes the negative log-likelihood of the inverse gamma distribution.

    It negative log-pdf(x) is given by

    .. math ::

        \\sum_i (\\alpha_i+1)*\\ln(x_i) + \\beta_i/x_i

    This is the likelihood for the variance :math:`x=S_k` given data
    :math:`\\beta = 0.5 |s_k|^2` where the Field :math:`s` is known to have
    the covariance :math:`S_k`.

    Parameters
    ----------
    beta : Field
        beta parameter of the inverse gamma distribution
    alpha : Scalar, Field, optional
        alpha parameter of the inverse gamma distribution
    """

    def __init__(self, beta, alpha=-0.5):
        if not isinstance(beta, Field):
            raise TypeError
        self._domain = DomainTuple.make(beta.domain)
        self._beta = beta
        if np.isscalar(alpha):
            alpha = Field(beta.domain, np.full(beta.shape, alpha))
        elif not isinstance(alpha, Field):
            raise TypeError
        self._alphap1 = alpha+1
        if not self._beta.dtype == np.float64:
            # FIXME Add proper complex support for this energy
            raise TypeError
        self._sampling_dtype = _field_to_dtype(self._beta)

    def apply(self, x):
        self._check_input(x)
        res = x.ptw("log").vdot(self._alphap1) + x.ptw("reciprocal").vdot(self._beta)
        if not x.want_metric:
            return res
        met = makeOp(self._alphap1/(x.val**2))
        if self._sampling_dtype is not None:
            met = SamplingDtypeSetter(met, self._sampling_dtype)
        return res.add_metric(met)


class StudentTEnergy(EnergyOperator):
    """Computes likelihood energy corresponding to Student's t-distribution.

    .. math ::
        E_\\theta(f) = -\\log \\text{StudentT}_\\theta(f)
                     = \\frac{\\theta + 1}{2} \\log(1 + \\frac{f^2}{\\theta}),

    where f is a field defined on `domain`. Assumes that the data is `float64`
    for sampling.

    Parameters
    ----------
    domain : `Domain` or `DomainTuple`
        Domain of the operator
    theta : Scalar or Field
        Degree of freedom parameter for the student t distribution
    """

    def __init__(self, domain, theta):
        self._domain = DomainTuple.make(domain)
        self._theta = theta

    def apply(self, x):
        self._check_input(x)
        res = (((self._theta+1)/2)*(x**2/self._theta).ptw("log1p")).sum()
        if not x.want_metric:
            return res
        met = makeOp((self._theta+1) / (self._theta+3), self.domain)
        return res.add_metric(SamplingDtypeSetter(met, np.float64))


class BernoulliEnergy(EnergyOperator):
    """Computes likelihood energy of expected event frequency constrained by
    event data.

    .. math ::
        E(f) = -\\log \\text{Bernoulli}(d|f)
             = -d^\\dagger \\log f  - (1-d)^\\dagger \\log(1-f),

    where f is a field defined on `d.domain` with the expected
    frequencies of events.

    Parameters
    ----------
    d : Field
        Data field with events (1) or non-events (0).
    """

    def __init__(self, d):
        if not isinstance(d, Field) or not np.issubdtype(d.dtype, np.integer):
            raise TypeError
        if np.any(np.logical_and(d.val != 0, d.val != 1)):
            raise ValueError
        self._d = d
        self._domain = DomainTuple.make(d.domain)

    def apply(self, x):
        self._check_input(x)
        res = -x.ptw("log").vdot(self._d) + (1.-x).ptw("log").vdot(self._d-1.)
        if not x.want_metric:
            return res
        met = makeOp(1./(x.val*(1. - x.val)))
        return res.add_metric(SamplingDtypeSetter(met, np.float64))


class StandardHamiltonian(EnergyOperator):
    """Computes an information Hamiltonian in its standard form, i.e. with the
    prior being a Gaussian with unit covariance.

    Let the likelihood energy be :math:`E_{lh}`. Then this operator computes:

    .. math ::
         H(f) = 0.5 f^\\dagger f + E_{lh}(f):

    Other field priors can be represented via transformations of a white
    Gaussian field into a field with the desired prior probability structure.

    By implementing prior information this way, the field prior is represented
    by a generative model, from which NIFTy can draw samples and infer a field
    using the Maximum a Posteriori (MAP) or the Variational Bayes (VB) method.

    The metric of this operator can be used as covariance for drawing Gaussian
    samples.

    Parameters
    ----------
    lh : EnergyOperator
        The likelihood energy.
    ic_samp : IterationController
        Tells an internal :class:`SamplingEnabler` which convergence criterion
        to use to draw Gaussian samples.
    prior_dtype : numpy.dtype or dict of numpy.dtype, optional
        Data type of prior used for sampling.

    See also
    --------
    `Encoding prior knowledge in the structure of the likelihood`,
    Jakob Knollmüller, Torsten A. Ensslin,
    `<https://arxiv.org/abs/1812.04403>`_
    """

    def __init__(self, lh, ic_samp=None, prior_dtype=np.float64):
        self._lh = lh
        self._prior = GaussianEnergy(domain=lh.domain, sampling_dtype=prior_dtype)
        self._ic_samp = ic_samp
        self._domain = lh.domain

    def apply(self, x):
        self._check_input(x)
        if not x.want_metric or self._ic_samp is None:
            return (self._lh + self._prior)(x)
        lhx, prx = self._lh(x), self._prior(x)
        return (lhx+prx).add_metric(SamplingEnabler(lhx.metric, prx.metric, self._ic_samp))

    def __repr__(self):
        subs = 'Likelihood:\n{}'.format(utilities.indent(self._lh.__repr__()))
        subs += '\nPrior:\n{}'.format(self._prior)
        return 'StandardHamiltonian:\n' + utilities.indent(subs)

    def _simplify_for_constant_input_nontrivial(self, c_inp):
        out, lh1 = self._lh.simplify_for_constant_input(c_inp)
        return out, StandardHamiltonian(lh1, self._ic_samp)


class AveragedEnergy(EnergyOperator):
    """Averages an energy over samples.

    Parameters
    ----------
    h: Hamiltonian
       The energy to be averaged.
    res_samples : iterable of Fields
       Set of residual sample points to be added to mean field for
       approximate estimation of the KL.

    Notes
    -----
    - Having symmetrized residual samples, with both :math:`v_i` and
      :math:`-v_i` being present, ensures that the distribution mean is
      exactly represented.

    - :class:`AveragedEnergy(h)` approximates
      :math:`\\left< H(f) \\right>_{G(f-m,D)}` if the residuals :math:`f-m`
      are drawn from a Gaussian distribution with covariance :math:`D`.
    """

    def __init__(self, h, res_samples):
        self._h = h
        self._domain = h.domain
        self._res_samples = tuple(res_samples)

    def apply(self, x):
        self._check_input(x)
        mymap = map(lambda v: self._h(x+v), self._res_samples)
        return utilities.my_sum(mymap)/len(self._res_samples)<|MERGE_RESOLUTION|>--- conflicted
+++ resolved
@@ -153,7 +153,7 @@
         Data type of the samples. Usually either 'np.float*' or 'np.complex*'
     """
 
-    def __init__(self, domain, residual_key, inverse_covariance_key, sampling_dtype, _debugging_factor=1.):
+    def __init__(self, domain, residual_key, inverse_covariance_key, sampling_dtype):
         self._kr = str(residual_key)
         self._ki = str(inverse_covariance_key)
         dom = DomainTuple.make(domain)
@@ -161,7 +161,6 @@
         self._dt = {self._kr: sampling_dtype, self._ki: np.float64}
         _check_sampling_dtype(self._domain, self._dt)
         self._cplx = _iscomplex(sampling_dtype)
-        self._fac = float(_debugging_factor)
 
     def apply(self, x):
         self._check_input(x)
@@ -172,14 +171,9 @@
             res = 0.5*(r.vdot(r*i) - i.ptw("log").sum())
         if not x.want_metric:
             return res
-<<<<<<< HEAD
-        met = self._fac*(i.val if self._cplx else 0.5*i.val)
-        met = MultiField.from_dict({self._kr: i.val, self._ki: met**(-2)})
-=======
         met = 1. if self._cplx else 0.5
         met = MultiField.from_dict({self._kr: i.val, self._ki: met*i.val**(-2)},
                                     domain=self._domain)
->>>>>>> b5e93218
         return res.add_metric(SamplingDtypeSetter(makeOp(met), self._dt))
 
     def _simplify_for_constant_input_nontrivial(self, c_inp):
