# This program is free software: you can redistribute it and/or modify
# it under the terms of the GNU General Public License as published by
# the Free Software Foundation, either version 3 of the License, or
# (at your option) any later version.
#
# This program is distributed in the hope that it will be useful,
# but WITHOUT ANY WARRANTY; without even the implied warranty of
# MERCHANTABILITY or FITNESS FOR A PARTICULAR PURPOSE.  See the
# GNU General Public License for more details.
#
# You should have received a copy of the GNU General Public License
# along with this program.  If not, see <http://www.gnu.org/licenses/>.
#
# Copyright(C) 2013-2022 Max-Planck-Society, Philipp Arras
#
# NIFTy is being developed at the Max-Planck-Institut fuer Astrophysik.

from functools import reduce
from operator import add

import numpy as np

from .. import utilities
from ..domain_tuple import DomainTuple
from ..field import Field
from ..linearization import Linearization
from ..multi_domain import MultiDomain
from ..multi_field import MultiField
from ..sugar import makeDomain, makeOp
from ..utilities import myassert, iscomplextype
from .adder import Adder
from .linear_operator import LinearOperator
from .operator import Operator, _OpChain, _OpSum
from .sampling_enabler import SamplingEnabler
from .sandwich_operator import SandwichOperator
from .scaling_operator import ScalingOperator
from .simple_linear_operators import FieldAdapter, VdotOperator


def _check_sampling_dtype(domain, dtypes):
    if dtypes is None:
        return
    if isinstance(domain, DomainTuple):
        np.dtype(dtypes)
        return
    elif isinstance(domain, MultiDomain):
        if isinstance(dtypes, dict):
            for dt in dtypes.values():
                np.dtype(dt)
            if set(domain.keys()) == set(dtypes.keys()):
                return
        else:
            np.dtype(dtypes)
            return
    raise TypeError


def _field_to_dtype(field):
    if isinstance(field, Field):
        dt = field.dtype
    elif isinstance(field, MultiField):
        dt = {kk: ff.dtype for kk, ff in field.items()}
    else:
        raise TypeError
    _check_sampling_dtype(field.domain, dt)
    return dt


class EnergyOperator(Operator):
    """Operator which has a scalar domain as target domain.

    It is intended as an objective function for field inference.  It can
    implement a positive definite, symmetric form (called `metric`) that is
    used as curvature for second-order minimizations.

    Examples
    --------
     - Information Hamiltonian, i.e. negative-log-probabilities.
     - Gibbs free energy, i.e. an averaged Hamiltonian, aka Kullback-Leibler
       divergence.
    """
    _target = DomainTuple.scalar_domain()


class LikelihoodEnergyOperator(EnergyOperator):
    """Represent a negative log-likelihood.

    The input to the Operator are the parameters of the negative log-likelihood.
    Unlike a general `EnergyOperator`, the metric of a
    `LikelihoodEnergyOperator` is the Fisher information metric of the
    likelihood.
    """
    def __init__(self, data_residual, sqrt_data_metric_at):
        from ..extra import is_operator
        if data_residual is not None and not is_operator(data_residual):
            raise TypeError(f"{data_residual} is not an operator")
        self._res = data_residual
        self._sqrt_data_metric_at = sqrt_data_metric_at
        self._name = None

    def normalized_residual(self, x):
        return (self._sqrt_data_metric_at(x) @ self._res).force(x)

    @property
    def data_domain(self):
        if self._res is None:
            return None
        return self._res.target

    def get_transformation(self):
        """The coordinate transformation that maps into a coordinate system in
        which the metric of a likelihood is the Euclidean metric.

        Returns
        -------
        np.dtype, or dict of np.dtype : The dtype(s) of the target space of the
        transformation.

        Operator : The transformation that maps from `domain` into the
        Euclidean target space.

        Note
        ----
        This Euclidean target space is the disjoint union of the Euclidean
        target spaces of all summands. Therefore, the keys of `MultiDomains`
        are prefixed with an index and `DomainTuples` are converted to
        `MultiDomains` with the index as the key.
        """
        raise NotImplementedError

    def __matmul__(self, other):
        return _LikelihoodChain(self, other)

    def __rmatmul__(self, other):
        return _LikelihoodChain(other, self)

    def __add__(self, other):
        return _LikelihoodSum.make([self, other])

    def __radd__(self, other):
        return _LikelihoodSum.make([other, self])

    def get_metric_at(self, x):
        """Compute the Fisher information metric for a `LikelihoodEnergyOperator`
        at `x` using the Jacobian of the coordinate transformation given by
        :func:`~nifty8.operators.operator.Operator.get_transformation`. """
        dtp, f = self.get_transformation()
        bun = f(Linearization.make_var(x)).jac
        return SandwichOperator.make(bun, sampling_dtype=dtp)

    @property
    def name(self):
        return self._name

    @name.setter
    def name(self, x):
        if isinstance(self, _LikelihoodSum):
            raise RuntimeError("The name of a LikelihoodSum cannot be set. "
                               "Set the name of each individual LikelihoodEnergy separately.")
        self._name = x


class _LikelihoodChain(LikelihoodEnergyOperator):
    def __init__(self, op1, op2):
        from .simple_linear_operators import PartialExtractor
        self._op = _OpChain.make((op1, op2))
        self._domain = self._op.domain

        if isinstance(op1, ScalingOperator):
            res = op2._res
            sqrt_data_metric_at = op2._sqrt_data_metric_at
        elif op1._res is None:
            res = None
            sqrt_data_metric_at = None
        else:
            if isinstance(op2.target, MultiDomain):
                extract = PartialExtractor(op2.target, op1._res.domain)
            else:
                extract = Operator.identity_operator(op2.target)
            res = op1._res @ extract @ op2
            sqrt_data_metric_at = lambda x: op1._sqrt_data_metric_at(op2.force(x))

        super(_LikelihoodChain, self).__init__(res, sqrt_data_metric_at)
        self.name = (op2 if isinstance(op1, ScalingOperator) else op1).name

    def get_transformation(self):
        ii = 1 if isinstance(self._op._ops[0], ScalingOperator) else 0
        tr = self._op._ops[ii].get_transformation()
        if tr is None:
            return tr
        return tr[0], _OpChain.make((tr[1],)+self._op._ops[ii+1:])

    def apply(self, x):
        self._check_input(x)
        return self._op(x)

    def _simplify_for_constant_input_nontrivial(self, c_inp):
        return self._op._simplify_for_constant_input_nontrivial(c_inp)

    def __repr__(self):
        return self._op.__repr__()


class _LikelihoodSum(LikelihoodEnergyOperator):
    def __init__(self, ops, _callingfrommake=False):
        from .simple_linear_operators import PrependKey

        if not _callingfrommake:
            raise NotImplementedError
        if len(set([isinstance(oo.domain, DomainTuple) for oo in ops])) > 1:
            raise RuntimeError("Some operators have DomainTuple and others have "
                    "MultiDomain as domain. This should not happen.")
        self._ops = ops
        res, prep, data_ops = [], [], []
        for ii, oo in enumerate(ops):
            rr = oo._res
            if rr is None:
                continue
            tgt = oo.data_domain
            lprep = Operator.identity_operator(tgt)
            key = self._get_name(ii)
            if isinstance(lprep.target, DomainTuple):
                lprep = lprep.ducktape_left("")
            else:
                key = key + ": "
            lprep = PrependKey(lprep.target, key) @ lprep
            prep.append(lprep)
            res.append(lprep @ rr)
            data_ops.append(oo)

        def sqrt_data_metric_at(x):
            return reduce(add, (pp @ oo._sqrt_data_metric_at(x) @ pp.adjoint
                                for pp, oo in zip(prep, data_ops)))

        lst = self._all_names()
        if len(lst) != len(set(lst)):
            raise ValueError(f"Name collision in likelihoods detected: {lst}")

        data_residuals = reduce(add, res)
        super(_LikelihoodSum, self).__init__(data_residuals, sqrt_data_metric_at)
        self._domain = data_residuals.domain

    @classmethod
    def unpack(cls, ops, res):
        for op in ops:
            if isinstance(op, cls):
                res = cls.unpack(op._ops, res)
            else:
                res = res + [op]
        return res

    @classmethod
    def make(cls, ops):
        res = cls.unpack(ops, [])
        if len(res) == 1:
            return res[0]
        return cls(res, _callingfrommake=True)

    def apply(self, x):
        from ..linearization import Linearization
        self._check_input(x)
        return _OpSum._apply_operator_sum(x, self._ops)

    def get_transformation(self):
        from .simple_linear_operators import PrependKey

        if any(oo.get_transformation() is None for oo in self._ops):
            return None
        dtype, trafo = {}, []
        for ii, lh in enumerate(self._ops):
            dtp, tr = lh.get_transformation()
            key = self._get_name(ii)
            if isinstance(tr.target, MultiDomain):
                key = key + ": "
                dtype.update({key+d: dtp[d] for d in dtp.keys()})
                tr = PrependKey(tr.target, key) @ tr
            else:
                dtype[key] = dtp
                tr = tr.ducktape_left(key)
            trafo.append(tr)
        return dtype, reduce(add, trafo)

    def _all_names(self):
        return [self._get_name(ii) for ii in range(len(self._ops))]

    def _get_name(self, i):
        res = self._ops[i].name
        if res is None:
            return f"Likelihood {i}"
        return res

    def __repr__(self):
        subs = []
        for ii, oo in enumerate(self._ops):
            subs.append(f"*{self._get_name(ii)}*")
            subs.append(oo.__repr__())
        return "_LikelihoodSum:\n" + utilities.indent("\n".join(subs))


class Squared2NormOperator(EnergyOperator):
    """Computes the square of the L2-norm of the output of an operator.

    Parameters
    ----------
    domain : Domain, DomainTuple or tuple of Domain
        Domain of the operator in which the L2-norm shall be computed.
    """

    def __init__(self, domain):
        self._domain = domain

    def apply(self, x):
        self._check_input(x)
        if x.jac is None:
            return x.vdot(x)
        res = x.val.vdot(x.val)
        return x.new(res, VdotOperator(2*x.val))


class QuadraticFormOperator(EnergyOperator):
    """Computes the L2-norm of a Field or MultiField with respect to a
    specific kernel given by `endo`.

    .. math ::
        E(f) = \\frac12 f^\\dagger \\text{endo}(f)

    Parameters
    ----------
    endo : EndomorphicOperator
         Kernel of the quadratic form
    """

    def __init__(self, endo):
        from .endomorphic_operator import EndomorphicOperator
        if not isinstance(endo, EndomorphicOperator):
            raise TypeError("op must be an EndomorphicOperator")
        self._op = endo
        self._domain = endo.domain

    def apply(self, x):
        self._check_input(x)
        if x.jac is None:
            return 0.5*x.vdot(self._op(x))
        res = 0.5*x.val.vdot(self._op(x.val))
        return x.new(res, VdotOperator(self._op(x.val)))


class VariableCovarianceGaussianEnergy(LikelihoodEnergyOperator):
    """Computes the negative log pdf of a Gaussian with unknown covariance.

    The covariance is assumed to be diagonal.

    .. math ::
        E(s,D) = - \\log G(s, C) = 0.5 (s)^\\dagger C (s) - 0.5 tr log(C),

    an information energy for a Gaussian distribution with residual s and
    inverse diagonal covariance C.
    The domain of this energy will be a MultiDomain with two keys,
    the target will be the scalar domain.

    Parameters
    ----------
    domain : Domain, DomainTuple, tuple of Domain
        domain of the residual and domain of the covariance diagonal.

    residual_key : key
        Residual key of the Gaussian.

    inverse_covariance_key : key
        Inverse covariance diagonal key of the Gaussian.

    sampling_dtype : np.dtype
        Data type of the samples. Usually either 'np.float*' or 'np.complex*'

    use_full_fisher: boolean
        Determines if the proper Fisher information metric should be used as
        `metric`. If False, the same approximation as in `get_transformation`
        is used. Default is True.
    """

    def __init__(self, domain, residual_key, inverse_covariance_key,
                 sampling_dtype, use_full_fisher=True):
        self._kr = str(residual_key)
        self._ki = str(inverse_covariance_key)
        dom = DomainTuple.make(domain)
        self._domain = MultiDomain.make({self._kr: dom, self._ki: dom})
        self._dt = {self._kr: sampling_dtype, self._ki: np.float64}
        _check_sampling_dtype(self._domain, self._dt)
        self._cplx = iscomplextype(sampling_dtype)
        self._use_full_fisher = use_full_fisher
        super(VariableCovarianceGaussianEnergy, self).__init__(
                Operator.identity_operator(dom).ducktape(self._kr),
                lambda x: makeOp(x[self._ki].sqrt()))

    def apply(self, x):
        self._check_input(x)
        r, i = x[self._kr], x[self._ki]
        if self._cplx:
            res = 0.5*r.vdot(r*i.real).real - i.log().sum()
        else:
            res = 0.5*(r.vdot(r*i) - i.log().sum())
        if not x.want_metric:
            return res
        if not self._use_full_fisher:
            return res.add_metric(self.get_metric_at(x.val))
        fct = 1. if self._cplx else 0.5
        met = {self._kr: i.val, self._ki: fct*i.val**(-2)}
        met = MultiField.from_dict(met, domain=self._domain)
        met = makeOp(met, sampling_dtype=self._dt)
        return res.add_metric(met)

    def _simplify_for_constant_input_nontrivial(self, c_inp):
        from .simplify_for_const import ConstantLikelihoodEnergyOperator
        myassert(len(c_inp.keys()) == 1)
        key = c_inp.keys()[0]
        myassert(key in self._domain.keys())
        cst = c_inp[key]
        if key == self._kr:
            res = _SpecialGammaEnergy(cst).ducktape(self._ki)
        else:
            icov = makeOp(cst, sampling_dtype=self._dt[self._kr])
            res = GaussianEnergy(data=None, inverse_covariance=icov).ducktape(self._kr)
            trlog = cst.log().sum().val_rw()
            if not self._cplx:
                trlog /= 2
            res = res + ConstantLikelihoodEnergyOperator(-trlog)
        res = res + ConstantLikelihoodEnergyOperator(0.)
        myassert(res.target is self.target)
        return None, res

    def get_transformation(self):
        """
        Note
        ----
        For `VariableCovarianceGaussianEnergy`, a global transformation to
        Euclidean space does not exist. A local approximation invoking the
        residual is used instead.
        """
        r = FieldAdapter(self._domain[self._kr], self._kr)
        ivar = FieldAdapter(self._domain[self._kr], self._ki).real
        sc = 1. if self._cplx else 0.5
        f = r.adjoint @ (ivar.sqrt()*r) + ivar.adjoint @ (sc*ivar.log())
        return self._dt, f


class _SpecialGammaEnergy(LikelihoodEnergyOperator):
    def __init__(self, residual):
        from .simplify_for_const import ConstantOperator

        self._domain = DomainTuple.make(residual.domain)
        self._resi = residual
        self._cplx = iscomplextype(self._resi.dtype)
        self._dt = self._resi.dtype
        super(_SpecialGammaEnergy, self).__init__(
                ConstantOperator(self._resi, domain=self._domain),
                lambda x: self.get_metric_at(x).get_sqrt())

    def apply(self, x):
        self._check_input(x)
        r = self._resi
        if self._cplx:
            res = 0.5*(r*x.real).vdot(r).real - x.log().sum()
        else:
            res = 0.5*((r*x).vdot(r) - x.log().sum())
        if not x.want_metric:
            return res
        return res.add_metric(self.get_metric_at(x.val))

    def get_transformation(self):
        sc = 1. if self._cplx else np.sqrt(0.5)
        return self._dt, Operator.identity_operator(self._domain).log().scale(sc)


class GaussianEnergy(LikelihoodEnergyOperator):
    """Computes a negative-log Gaussian.

    Represents up to constants in :math:`d`:

    .. math ::
        E(f) = - \\log G(f-d, D) = 0.5 (f-d)^\\dagger D^{-1} (f-d),

    an information energy for a Gaussian distribution with data d and
    covariance D.

    Parameters
    ----------
<<<<<<< HEAD
    mean : :class:`nifty8.field.Field`
        Mean of the Gaussian. If `inverse_covariance` is `None`, the
        `sampling_dtype` of `mean` is used for sampling. Default is 0.
=======
    data : Field or None
        Observed data of the Gaussian likelihood. If `inverse_covariance` is
        `None`, the `dtype` of `data` is used for sampling. Default is
        0.
>>>>>>> 889ebd85
    inverse_covariance : LinearOperator
        Inverse covariance of the Gaussian. Default is the identity operator.
    domain : Domain, DomainTuple, tuple of Domain or MultiDomain
        Operator domain. By default it is inferred from `data` or
        `covariance` if specified
    sampling_dtype : dtype or dict of dtype
        Type used for sampling from the inverse covariance if
        `inverse_covariance` and `data` is `None`. Otherwise, this parameter
        does not have an effect. Default: None.

    Note
    ----
    At least one of the arguments has to be provided.
    """

    def __init__(self, data=None, inverse_covariance=None, domain=None, sampling_dtype=None):
        from ..sugar import full

        if inverse_covariance is not None and not isinstance(inverse_covariance, LinearOperator):
            raise TypeError

        self._domain = self._parseDomain(data, inverse_covariance, domain)

        if not isinstance(data, (Field, MultiField)) and data is not None:
            raise TypeError

        self._icov = inverse_covariance
        if inverse_covariance is None:
            self._op = Squared2NormOperator(self._domain).scale(0.5)
            dt = sampling_dtype if data is None else data.dtype
            self._icov = ScalingOperator(self._domain, 1., dt)
        else:
            self._op = QuadraticFormOperator(inverse_covariance)
            self._icov = inverse_covariance

        self._data = data
        if data is None:
            res = Operator.identity_operator(self._domain)
        else:
            res = Adder(data, neg=True)
        super(GaussianEnergy, self).__init__(res, lambda x: self.get_metric_at(x).get_sqrt())

        icovdtype = self._icov.sampling_dtype
        if icovdtype is not None and data is not None and icovdtype != data.dtype:
            for i0, i1 in [(icovdtype, data.dtype), (data.dtype, icovdtype)]:
                if isinstance(i0, dict) and not isinstance(i1, dict):
                    fst = list(i0.values())[0]
                    if all(elem == fst for elem in i0.values()) and i1 == fst:
                        return
            s = "Sampling dtype of inverse covariance does not match dtype of data.\n"
            s += f"icov.sampling_dtype: {icovdtype}\n"
            s += f"data.dtype: {data.dtype}"
            raise RuntimeError(s)


    @staticmethod
    def _checkEquivalence(olddom, newdom):
        newdom = makeDomain(newdom)
        if olddom is None:
            return newdom
        utilities.check_object_identity(olddom, newdom)
        return newdom

    def _parseDomain(self, data, inverse_covariance, domain):
        dom = None
        if inverse_covariance is not None:
            dom = self._checkEquivalence(dom, inverse_covariance.domain)
        if data is not None:
            dom = self._checkEquivalence(dom, data.domain)
        if domain is not None:
            dom = self._checkEquivalence(dom, domain)
        if dom is None:
            raise ValueError("no domain given")
        return dom

    def apply(self, x):
        self._check_input(x)
        residual = x if self._data is None else x - self._data
        res = self._op(residual).real
        if x.want_metric:
            return res.add_metric(self.get_metric_at(x.val))
        return res

    def get_transformation(self):
        return self._icov.sampling_dtype, self._icov.get_sqrt()

    def __repr__(self):
        dom = '()' if isinstance(self.domain, DomainTuple) else self.domain.keys()
        return f'GaussianEnergy {dom}'


class PoissonianEnergy(LikelihoodEnergyOperator):
    """Computes likelihood Hamiltonians of expected count field constrained by
    Poissonian count data.

    Represents up to an f-independent term :math:`log(d!)`:

    .. math ::
        E(f) = -\\log \\text{Poisson}(d|f) = \\sum f - d^\\dagger \\log(f),

    where f is a :class:`Field` in data space with the expectation values for
    the counts.

    Parameters
    ----------
    d : :class:`nifty8.field.Field`
        Data field with counts. Needs to have integer dtype and all field
        values need to be non-negative.
    """

    def __init__(self, d):
        if not isinstance(d, Field) or not np.issubdtype(d.dtype, np.integer):
            te = "data is of invalid data-type; counts need to be integers"
            raise TypeError(te)
        if np.any(d.val < 0):
            ve = "count data is negative and thus can not be Poissonian"
            raise ValueError(ve)
        self._d = d
        self._domain = DomainTuple.make(d.domain)
        super(PoissonianEnergy, self).__init__(Adder(d, neg=True),
                                               lambda x: self.get_metric_at(x).get_sqrt())

    def apply(self, x):
        self._check_input(x)
        res = x.sum() - x.log().vdot(self._d)
        if not x.want_metric:
            return res
        return res.add_metric(self.get_metric_at(x.val))

    def get_transformation(self):
        return np.float64, 2.*Operator.identity_operator(self._domain).sqrt()


class InverseGammaEnergy(LikelihoodEnergyOperator):
    """Computes the negative log-likelihood of the inverse gamma distribution.

    It negative log-pdf(x) is given by

    .. math ::

        \\sum_i (\\alpha_i+1)*\\ln(x_i) + \\beta_i/x_i

    This is the likelihood for the variance :math:`x=S_k` given data
    :math:`\\beta = 0.5 |s_k|^2` where the :class:`nifty8.field.Field`
    :math:`s` is known to have the covariance :math:`S_k`.

    Parameters
    ----------
    beta : :class:`nifty8.field.Field`
        beta parameter of the inverse gamma distribution
    alpha : Scalar, :class:`nifty8.field.Field`, optional
        alpha parameter of the inverse gamma distribution
    """

    def __init__(self, beta, alpha=-0.5):
        from .simplify_for_const import ConstantOperator

        if not isinstance(beta, Field):
            raise TypeError
        self._domain = DomainTuple.make(beta.domain)
        self._beta = beta
        if np.isscalar(alpha):
            alpha = Field(beta.domain, np.full(beta.shape, alpha))
        elif not isinstance(alpha, Field):
            raise TypeError
        self._alphap1 = alpha+1
        if not self._beta.dtype == np.float64:
            # FIXME Add proper complex support for this energy
            raise TypeError
        self._sampling_dtype = _field_to_dtype(self._beta)

        super(InverseGammaEnergy, self).__init__(
                2*ConstantOperator(self._beta, domain=self._domain),
                lambda x: makeOp(x.reciprocal().sqrt()))

    def apply(self, x):
        self._check_input(x)
        res = x.log().vdot(self._alphap1) + x.reciprocal().vdot(self._beta)
        if not x.want_metric:
            return res
        return res.add_metric(self.get_metric_at(x.val))

    def get_transformation(self):
        fact = self._alphap1.sqrt()
        res = makeOp(fact) @ Operator.identity_operator(self._domain).log()
        return self._sampling_dtype, res


class StudentTEnergy(LikelihoodEnergyOperator):
    """Computes likelihood energy corresponding to Student's t-distribution.

    .. math ::
        E_\\theta(f) = -\\log \\text{StudentT}_\\theta(f)
                     = \\frac{\\theta + 1}{2} \\log(1 + \\frac{f^2}{\\theta}),

    where f is a field defined on `domain`. Assumes that the data is `float64`
    for sampling.

    Parameters
    ----------
    domain : `Domain` or `DomainTuple`
        Domain of the operator
    theta : Scalar or :class:`nifty8.field.Field`
        Degree of freedom parameter for the student t distribution
    """

    def __init__(self, domain, theta):
        self._domain = DomainTuple.make(domain)
        self._theta = theta
        inp = Operator.identity_operator(self._domain)
        super(StudentTEnergy, self).__init__(inp, lambda x: self.get_metric_at(x).get_sqrt())

    def apply(self, x):
        self._check_input(x)
        res = (((self._theta+1)/2)*(x**2/self._theta).log1p()).sum()
        if not x.want_metric:
            return res
        return res.add_metric(self.get_metric_at(x.val))

    def get_transformation(self):
        if isinstance(self._theta, Field) or isinstance(self._theta, MultiField):
            th = self._theta
        else:
            from ..sugar import full
            th = full(self._domain, self._theta)
        return np.float64, makeOp(((th+1)/(th+3)).sqrt())


class BernoulliEnergy(LikelihoodEnergyOperator):
    """Computes likelihood energy of expected event frequency constrained by
    event data.

    .. math ::
        E(f) = -\\log \\text{Bernoulli}(d|f)
             = -d^\\dagger \\log f  - (1-d)^\\dagger \\log(1-f),

    where f is a field defined on `d.domain` with the expected
    frequencies of events.

    Parameters
    ----------
    d : :class:`nifty8.field.Field`
        Data field with events (1) or non-events (0).
    """

    def __init__(self, d):
        if not isinstance(d, Field) or not np.issubdtype(d.dtype, np.integer):
            raise TypeError
        if np.any(np.logical_and(d.val != 0, d.val != 1)):
            raise ValueError
        self._d = d
        self._domain = DomainTuple.make(d.domain)
        super(BernoulliEnergy, self).__init__(Adder(d, neg=True),
                                              lambda x: self.get_metric_at(x).get_sqrt())

    def apply(self, x):
        self._check_input(x)
        res = -x.log().vdot(self._d) + (1.-x).log().vdot(self._d-1.)
        if not x.want_metric:
            return res
        return res.add_metric(self.get_metric_at(x.val))

    def get_transformation(self):
        from ..sugar import full
        res = Adder(full(self._domain, 1.)) @ ScalingOperator(self._domain, -1)
        res = res * Operator.identity_operator(self._domain).reciprocal()
        return np.float64, -2.*res.sqrt().arctan()


class StandardHamiltonian(EnergyOperator):
    """Computes an information Hamiltonian in its standard form, i.e. with the
    prior being a real-valued Gaussian with unit covariance.

    Let the likelihood energy be :math:`E_{lh}`. Then this operator computes:

    .. math ::
         H(f) = 0.5 f^\\dagger f + E_{lh}(f):

    Other field priors can be represented via transformations of a white
    Gaussian field into a field with the desired prior probability structure.

    By implementing prior information this way, the field prior is represented
    by a generative model, from which NIFTy can draw samples and infer a field
    using the Maximum a Posteriori (MAP) or the Variational Bayes (VB) method.

    The metric of this operator can be used as covariance for drawing Gaussian
    samples.

    Parameters
    ----------
    lh : EnergyOperator
        The likelihood energy.
    ic_samp : IterationController
        Tells an internal :class:`SamplingEnabler` which convergence criterion
        to use to draw Gaussian samples.

    See also
    --------
    `Encoding prior knowledge in the structure of the likelihood`,
    Jakob Knollmüller, Torsten A. Ensslin,
    `<https://arxiv.org/abs/1812.04403>`_
    """

    def __init__(self, lh, ic_samp=None):
        self._lh = lh
        self._prior = GaussianEnergy(data=None, domain=lh.domain, sampling_dtype=float)
        self._ic_samp = ic_samp
        self._domain = lh.domain

    def apply(self, x):
        self._check_input(x)
        lhx, prx = self._lh(x), self._prior(x)
        if not x.want_metric or self._ic_samp is None:
            return lhx + prx
        met = SamplingEnabler(lhx.metric, prx.metric, self._ic_samp)
        return (lhx+prx).add_metric(met)

    @property
    def prior_energy(self):
        return self._prior

    @property
    def likelihood_energy(self):
        return self._lh

    @property
    def iteration_controller(self):
        return self._ic_samp

    def __repr__(self):
        subs = 'Likelihood energy:\n{}'.format(utilities.indent(self._lh.__repr__()))
        subs += '\nPrior energy:\n{}'.format(self._prior)
        return 'StandardHamiltonian:\n' + utilities.indent(subs)

    def _simplify_for_constant_input_nontrivial(self, c_inp):
        out, lh1 = self._lh.simplify_for_constant_input(c_inp)
        return out, StandardHamiltonian(lh1, self._ic_samp)


class AveragedEnergy(EnergyOperator):
    """Averages an energy over samples.

    Parameters
    ----------
    h: Hamiltonian
       The energy to be averaged.
    res_samples : iterable of :class:`nifty8.field.Field`
       Set of residual sample points to be added to mean field for
       approximate estimation of the KL.

    Notes
    -----
    - Having symmetrized residual samples, with both :math:`v_i` and
      :math:`-v_i` being present, ensures that the distribution mean is
      exactly represented.

    - :class:`AveragedEnergy(h)` approximates
      :math:`\\left< H(f) \\right>_{G(f-m,D)}` if the residuals :math:`f-m`
      are drawn from a Gaussian distribution with covariance :math:`D`.
    """

    def __init__(self, h, res_samples):
        self._h = h
        self._domain = h.domain
        self._res_samples = tuple(res_samples)

    def apply(self, x):
        self._check_input(x)
        mymap = map(lambda v: self._h(x+v), self._res_samples)
        return utilities.my_sum(mymap)/len(self._res_samples)

    def get_transformation(self):
        dtp, trafo = self._h.get_transformation()
        mymap = map(lambda v: trafo@Adder(v), self._res_samples)
        return dtp, utilities.my_sum(mymap)/np.sqrt(len(self._res_samples))<|MERGE_RESOLUTION|>--- conflicted
+++ resolved
@@ -484,16 +484,10 @@
 
     Parameters
     ----------
-<<<<<<< HEAD
-    mean : :class:`nifty8.field.Field`
-        Mean of the Gaussian. If `inverse_covariance` is `None`, the
-        `sampling_dtype` of `mean` is used for sampling. Default is 0.
-=======
-    data : Field or None
+    data : :class:`nifty8.field.Field` or None
         Observed data of the Gaussian likelihood. If `inverse_covariance` is
         `None`, the `dtype` of `data` is used for sampling. Default is
         0.
->>>>>>> 889ebd85
     inverse_covariance : LinearOperator
         Inverse covariance of the Gaussian. Default is the identity operator.
     domain : Domain, DomainTuple, tuple of Domain or MultiDomain
