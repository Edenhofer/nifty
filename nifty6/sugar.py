--- conflicted
+++ resolved
@@ -492,13 +492,8 @@
         raise TypeError
     if output.domain != operator.target:
         raise TypeError
-<<<<<<< HEAD
     cov = 1e-3*output.val.max()**2
-    invcov = ScalingOperator(cov, output.domain).inverse
-=======
-    cov = 1e-3*output.to_global_data().max()**2
     invcov = ScalingOperator(output.domain, cov).inverse
->>>>>>> cc084a9b
     d = output + invcov.draw_sample(from_inverse=True)
     lh = GaussianEnergy(d, invcov)(operator)
     H = StandardHamiltonian(
