--- conflicted
+++ resolved
@@ -178,38 +178,18 @@
                 raise ValueError("# of samples mismatch")
         self._local_samples = _local_samples
         self._lin = Linearization.make_partial_var(mean, self._constants)
-<<<<<<< HEAD
-        v, g = None, None
-        if len(self._local_samples) == 0:  # hack if there are too many MPI tasks
-            tmp = self._ham4eval(self._lin)
-            v = 0. * tmp.val.val
-            g = 0. * tmp.gradient
-        else:
-            for s in self._local_samples:
-                tmp = self._ham4eval(self._lin+s)
-                if self._mirror_samples:
-                    tmp = tmp + self._ham4eval(self._lin-s)
-                if v is None:
-                    v = tmp.val.val_rw()
-                    g = tmp.gradient
-                else:
-                    v += tmp.val.val
-                    g = g + tmp.gradient
-        self._val = _np_allreduce_sum(self._comm, v)[()] / self._n_eff_samples
-=======
         v, g = [], []
         for s in self._local_samples:
-            tmp = self._hamiltonian(self._lin+s)
+            tmp = self._ham4eval(self._lin+s)
             tv = tmp.val.val
             tg = tmp.gradient
             if self._mirror_samples:
-                tmp = self._hamiltonian(self._lin-s)
+                tmp = self._ham4eval(self._lin-s)
                 tv = tv + tmp.val.val
                 tg = tg + tmp.gradient
             v.append(tv)
             g.append(tg)
         self._val = self._sumup(v)[()]/self._n_eff_samples
->>>>>>> a8c78eb9
         if np.isnan(self._val) and self._mitigate_nans:
             self._val = np.inf
         self._grad = self._sumup(g)/self._n_eff_samples
@@ -229,31 +209,13 @@
     def gradient(self):
         return self._grad
 
-<<<<<<< HEAD
-    def _get_metric(self):
-        lin = self._lin.with_want_metric()
-        if self._metric is None:
-            if len(self._local_samples) == 0:  # hack if there are too many MPI tasks
-                self._metric = self._ham4eval(lin).metric.scale(0.)
-            else:
-                mymap = map(lambda v: self._ham4eval(lin+v).metric,
-                            self._local_samples)
-                unscaled_metric = utilities.my_sum(mymap)
-                if self._mirror_samples:
-                    mymap = map(lambda v: self._ham4eval(lin-v).metric,
-                            self._local_samples)
-                    unscaled_metric = unscaled_metric + utilities.my_sum(mymap)
-                self._metric = unscaled_metric.scale(1./self._n_eff_samples)
-
-=======
->>>>>>> a8c78eb9
     def apply_metric(self, x):
         lin = self._lin.with_want_metric()
         res = []
         for s in self._local_samples:
-            tmp = self._hamiltonian(lin+s).metric(x)
+            tmp = self._ham4eval(lin+s).metric(x)
             if self._mirror_samples:
-                tmp = tmp + self._hamiltonian(lin-s).metric(x)
+                tmp = tmp + self._ham4eval(lin-s).metric(x)
             res.append(tmp)
         return self._sumup(res)/self._n_eff_samples
 
