# This program is free software: you can redistribute it and/or modify
# it under the terms of the GNU General Public License as published by
# the Free Software Foundation, either version 3 of the License, or
# (at your option) any later version.
#
# This program is distributed in the hope that it will be useful,
# but WITHOUT ANY WARRANTY; without even the implied warranty of
# MERCHANTABILITY or FITNESS FOR A PARTICULAR PURPOSE.  See the
# GNU General Public License for more details.
#
# You should have received a copy of the GNU General Public License
# along with this program.  If not, see <http://www.gnu.org/licenses/>.
#
# Copyright(C) 2013-2019 Max-Planck-Society
#
# NIFTy is being developed at the Max-Planck-Institut fuer Astrophysik.

<<<<<<< HEAD
import nifty7 as ift
from numpy.testing import assert_, assert_allclose
=======
>>>>>>> e8618b90
import pytest
from numpy.testing import assert_, assert_allclose

import nifty6 as ift

from .common import setup_function, teardown_function

pmp = pytest.mark.parametrize


@pmp('constants', ([], ['a'], ['b'], ['a', 'b']))
@pmp('point_estimates', ([], ['a'], ['b'], ['a', 'b']))
@pmp('mirror_samples', (True, False))
@pmp('mf', (True, False))
def test_kl(constants, point_estimates, mirror_samples, mf):
    if not mf and (len(point_estimates) != 0 or len(constants) != 0):
        return
    dom = ift.RGSpace((12,), (2.12))
    op = ift.HarmonicSmoothingOperator(dom, 3)
    if mf:
        op = ift.ducktape(dom, None, 'a')*(op.ducktape('b'))
    import numpy as np
    lh = ift.GaussianEnergy(domain=op.target, sampling_dtype=np.float64) @ op
    ic = ift.GradientNormController(iteration_limit=5)
    ic.enable_logging()
    h = ift.StandardHamiltonian(lh, ic_samp=ic)
    mean0 = ift.from_random(h.domain, 'normal')

    nsamps = 2
    kl = ift.MetricGaussianKL(mean0,
                              h,
                              nsamps,
                              constants=constants,
                              point_estimates=point_estimates,
                              mirror_samples=mirror_samples,
                              napprox=0)
    assert_(len(ic.history) > 0)
    assert_(len(ic.history) == len(ic.history.time_stamps))
    assert_(len(ic.history) == len(ic.history.energy_values))
    ic.history.reset()
    assert_(len(ic.history) == 0)
    assert_(len(ic.history) == len(ic.history.time_stamps))
    assert_(len(ic.history) == len(ic.history.energy_values))

    locsamp = kl._local_samples
    klpure = ift.MetricGaussianKL(mean0,
                                  h,
                                  nsamps,
                                  mirror_samples=mirror_samples,
                                  napprox=0,
                                  _local_samples=locsamp)

    # Test number of samples
    expected_nsamps = 2*nsamps if mirror_samples else nsamps
    assert_(len(tuple(kl.samples)) == expected_nsamps)

    # Test value
    assert_allclose(kl.value, klpure.value)

    # Test gradient
    if not mf:
        ift.extra.assert_allclose(kl.gradient, klpure.gradient, 0, 1e-14)
        return

    for kk in h.domain.keys():
        res0 = klpure.gradient[kk].val
        if kk in constants:
            res0 = 0*res0
        res1 = kl.gradient[kk].val
        assert_allclose(res0, res1)

    # Test point_estimates (after drawing samples)
    for kk in point_estimates:
        for ss in kl.samples:
            ss = ss[kk].val
            assert_allclose(ss, 0*ss)

    # Test constants (after some minimization)
    cg = ift.GradientNormController(iteration_limit=5)
    minimizer = ift.NewtonCG(cg, activate_logging=True)
    kl, _ = minimizer(kl)
    if len(constants) != 2:
        assert_(len(minimizer.inversion_history) > 0)
    diff = (mean0 - kl.position).to_dict()
    for kk in constants:
        assert_allclose(diff[kk].val, 0*diff[kk].val)<|MERGE_RESOLUTION|>--- conflicted
+++ resolved
@@ -15,15 +15,10 @@
 #
 # NIFTy is being developed at the Max-Planck-Institut fuer Astrophysik.
 
-<<<<<<< HEAD
-import nifty7 as ift
-from numpy.testing import assert_, assert_allclose
-=======
->>>>>>> e8618b90
 import pytest
 from numpy.testing import assert_, assert_allclose
 
-import nifty6 as ift
+import nifty7 as ift
 
 from .common import setup_function, teardown_function
 
