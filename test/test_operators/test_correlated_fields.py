--- conflicted
+++ resolved
@@ -86,79 +86,6 @@
     op = fa.finalize()
     em, estd = _stats(fa.slice_fluctuation(0), samples)
 
-<<<<<<< HEAD
-@pytest.mark.parametrize('sspace', [ift.RGSpace(4),
-                                    ift.RGSpace((4, 4), (0.123, 0.4)),
-                                    ift.HPSpace(8),
-                                    ift.GLSpace(4)])
-@pytest.mark.parametrize('rseed', [13, 2])
-@pytest.mark.parametrize('Astds', [[1., 3.], [0.2, 1.4]])
-@pytest.mark.parametrize('offset_std_mean', [1., 10.])
-@pytest.mark.parametrize('N', [0, 2])
-@pytest.mark.parametrize('zm_mean', [0, 1.])
-def testAmplitudesConsistency(rseed, sspace, Astds, offset_std_mean, N, zm_mean):
-    def stats(op, samples):
-        sc = ift.StatCalculator()
-        for s in samples:
-            sc.add(op(s.extract(op.domain)))
-        return sc.mean.val, sc.var.ptw("sqrt").val
-
-    with ift.random.Context(rseed):
-        nsam = 100
-
-        fsspace = ift.RGSpace((12,), (0.4,))
-        if N==2:
-            dofdex1 = [0,0]
-            dofdex2 = [1,0]
-            dofdex3 = [1,1]
-        else:
-            dofdex1, dofdex2, dofdex3 = None, None, None
-
-        fa = ift.CorrelatedFieldMaker.make(zm_mean, offset_std_mean, 1E-8, '', N, dofdex1)
-        fa.add_fluctuations(sspace, Astds[0], 1E-8, 1.1, 2., 2.1, .5, -2, 1.,
-                            'spatial', dofdex = dofdex2)
-        fa.add_fluctuations(fsspace, Astds[1], 1E-8, 3.1, 1., .5, .1, -4, 1.,
-                            'freq', dofdex = dofdex3)
-        op = fa.finalize()
-
-        samples = [ift.from_random('normal', op.domain) for _ in range(nsam)]
-        tot_flm, _ = stats(fa.total_fluctuation, samples)
-        offset_amp_std, _ = stats(fa.amplitude_total_offset, samples)
-        integrated_fluct_std0, _ = stats(fa.average_fluctuation(0), samples)
-        integrated_fluct_std1, _ = stats(fa.average_fluctuation(1), samples)
-
-        slice_fluct_std0, _ = stats(fa.slice_fluctuation(0), samples)
-        slice_fluct_std1, _ = stats(fa.slice_fluctuation(1), samples)
-
-        sams = [op(s) for s in samples]
-        fluct_total = fa.total_fluctuation_realized(sams)
-        fluct_space = fa.average_fluctuation_realized(sams, 0)
-        fluct_freq = fa.average_fluctuation_realized(sams, 1)
-        zm_std_mean = fa.offset_amplitude_realized(sams)
-        sl_fluct_space = fa.slice_fluctuation_realized(sams, 0)
-        sl_fluct_freq = fa.slice_fluctuation_realized(sams, 1)
-
-        assert_allclose(offset_amp_std, zm_std_mean, rtol=0.5)
-        assert_allclose(integrated_fluct_std0, fluct_space, rtol=0.5)
-        assert_allclose(integrated_fluct_std1, fluct_freq, rtol=0.5)
-        assert_allclose(tot_flm, fluct_total, rtol=0.5)
-        assert_allclose(slice_fluct_std0, sl_fluct_space, rtol=0.5)
-        assert_allclose(slice_fluct_std1, sl_fluct_freq, rtol=0.5)
-
-        fa = ift.CorrelatedFieldMaker.make(0., offset_std_mean, .1, '', N, dofdex1)
-        fa.add_fluctuations(fsspace, Astds[1], 1., 3.1, 1., .5, .1, -4, 1., 'freq', dofdex = dofdex3)
-        m = 3.
-        x = fa.moment_slice_to_average(m)
-        fa.add_fluctuations(sspace, x, 1.5, 1.1, 2., 2.1, .5, -2, 1., 'spatial', 0, dofdex = dofdex2)
-        op = fa.finalize()
-        em, estd = stats(fa.slice_fluctuation(0), samples)
-
-        assert_allclose(m, em, rtol=0.5)
-
-    assert op.target[-2] == sspace
-    assert op.target[-1] == fsspace
-=======
     assert_allclose(m, em, rtol=0.5)
     assert_(op.target[-2] == sspace)
-    assert_(op.target[-1] == fsspace)
->>>>>>> 4d8c1460
+    assert_(op.target[-1] == fsspace)