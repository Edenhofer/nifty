# This program is free software: you can redistribute it and/or modify
# it under the terms of the GNU General Public License as published by
# the Free Software Foundation, either version 3 of the License, or
# (at your option) any later version.
#
# This program is distributed in the hope that it will be useful,
# but WITHOUT ANY WARRANTY; without even the implied warranty of
# MERCHANTABILITY or FITNESS FOR A PARTICULAR PURPOSE.  See the
# GNU General Public License for more details.
#
# You should have received a copy of the GNU General Public License
# along with this program.  If not, see <http://www.gnu.org/licenses/>.
#
# Copyright(C) 2013-2019 Max-Planck-Society
#
# NIFTy is being developed at the Max-Planck-Institut fuer Astrophysik.

import pytest
from numpy.testing import assert_allclose

import nifty6 as ift
from ..common import setup_function, teardown_function


@pytest.mark.parametrize('sspace', [ift.RGSpace(4),
                                    ift.RGSpace((4, 4), (0.123, 0.4)),
                                    ift.HPSpace(8),
                                    ift.GLSpace(4)])
@pytest.mark.parametrize('rseed', [13, 2])
@pytest.mark.parametrize('Astds', [[1., 3.], [0.2, 1.4]])
@pytest.mark.parametrize('offset_std_mean', [1., 10.])
@pytest.mark.parametrize('N', [0, 2])
@pytest.mark.parametrize('zm_mean', [0, 1.])
def testAmplitudesConsistency(rseed, sspace, Astds, offset_std_mean, N, zm_mean):
    def stats(op, samples):
        sc = ift.StatCalculator()
        for s in samples:
            sc.add(op(s.extract(op.domain)))
        return sc.mean.val, sc.var.sqrt().val

    with ift.random.Context(rseed):
        nsam = 100

<<<<<<< HEAD
    fsspace = ift.RGSpace((12,), (0.4,))
    if N == 2:
        dofdex1 = [0, 0]
        dofdex2 = [1, 0]
        dofdex3 = [1, 1]
    else:
        dofdex1, dofdex2, dofdex3 = None, None, None

    fa = ift.CorrelatedFieldMaker.make(zm_mean, offset_std_mean, 1E-8, '', N, dofdex1)
    fa.add_fluctuations(sspace, Astds[0], 1E-8, 1.1, 2., 2.1, .5, -2, 1., 'spatial', dofdex=dofdex2)
    fa.add_fluctuations(fsspace, Astds[1], 1E-8, 3.1, 1., .5, .1, -4, 1., 'freq', dofdex=dofdex3)
    op = fa.finalize()
=======
        fsspace = ift.RGSpace((12,), (0.4,))
        if N==2:
            dofdex1 = [0,0]
            dofdex2 = [1,0]
            dofdex3 = [1,1]
        else:
            dofdex1, dofdex2, dofdex3 = None, None, None

        fa = ift.CorrelatedFieldMaker.make(offset_std, 1E-8, '', N, dofdex1)
        fa.add_fluctuations(sspace, Astds[0], 1E-8, 1.1, 2., 2.1, .5, -2, 1.,
                            'spatial', dofdex = dofdex2)
        fa.add_fluctuations(fsspace, Astds[1], 1E-8, 3.1, 1., .5, .1, -4, 1.,
                            'freq', dofdex = dofdex3)
        op = fa.finalize()
>>>>>>> 86a5890b

        samples = [ift.from_random('normal', op.domain) for _ in range(nsam)]
        tot_flm, _ = stats(fa.total_fluctuation, samples)
        offset_amp_std, _ = stats(fa.amplitude_total_offset, samples)
        intergated_fluct_std0, _ = stats(fa.average_fluctuation(0), samples)
        intergated_fluct_std1, _ = stats(fa.average_fluctuation(1), samples)

        slice_fluct_std0, _ = stats(fa.slice_fluctuation(0), samples)
        slice_fluct_std1, _ = stats(fa.slice_fluctuation(1), samples)

        sams = [op(s) for s in samples]
        fluct_total = fa.total_fluctuation_realized(sams)
        fluct_space = fa.average_fluctuation_realized(sams, 0)
        fluct_freq = fa.average_fluctuation_realized(sams, 1)
        zm_std_mean = fa.offset_amplitude_realized(sams)
        sl_fluct_space = fa.slice_fluctuation_realized(sams, 0)
        sl_fluct_freq = fa.slice_fluctuation_realized(sams, 1)

        assert_allclose(offset_amp_std, zm_std_mean, rtol=0.5)
        assert_allclose(intergated_fluct_std0, fluct_space, rtol=0.5)
        assert_allclose(intergated_fluct_std1, fluct_freq, rtol=0.5)
        assert_allclose(tot_flm, fluct_total, rtol=0.5)
        assert_allclose(slice_fluct_std0, sl_fluct_space, rtol=0.5)
        assert_allclose(slice_fluct_std1, sl_fluct_freq, rtol=0.5)

<<<<<<< HEAD
    fa = ift.CorrelatedFieldMaker.make(0., offset_std_mean, .1, '', N, dofdex1)
    fa.add_fluctuations(fsspace, Astds[1], 1., 3.1, 1., .5, .1, -4, 1., 'freq', dofdex=dofdex3)
    m = 3.
    x = fa.moment_slice_to_average(m)
    fa.add_fluctuations(sspace, x, 1.5, 1.1, 2., 2.1, .5, -2, 1., 'spatial', 0, dofdex=dofdex2)
    op = fa.finalize()
    em, estd = stats(fa.slice_fluctuation(0), samples)
=======
    
        fa = ift.CorrelatedFieldMaker.make(offset_std, .1, '', N, dofdex1)
        fa.add_fluctuations(fsspace, Astds[1], 1., 3.1, 1., .5, .1, -4, 1., 'freq', dofdex = dofdex3)
        m = 3.
        x = fa.moment_slice_to_average(m)
        fa.add_fluctuations(sspace, x, 1.5, 1.1, 2., 2.1, .5, -2, 1., 'spatial', 0, dofdex = dofdex2)
        op = fa.finalize()
        em, estd = stats(fa.slice_fluctuation(0), samples)
>>>>>>> 86a5890b

        assert_allclose(m, em, rtol=0.5)

    assert op.target[-2] == sspace
    assert op.target[-1] == fsspace<|MERGE_RESOLUTION|>--- conflicted
+++ resolved
@@ -41,20 +41,6 @@
     with ift.random.Context(rseed):
         nsam = 100
 
-<<<<<<< HEAD
-    fsspace = ift.RGSpace((12,), (0.4,))
-    if N == 2:
-        dofdex1 = [0, 0]
-        dofdex2 = [1, 0]
-        dofdex3 = [1, 1]
-    else:
-        dofdex1, dofdex2, dofdex3 = None, None, None
-
-    fa = ift.CorrelatedFieldMaker.make(zm_mean, offset_std_mean, 1E-8, '', N, dofdex1)
-    fa.add_fluctuations(sspace, Astds[0], 1E-8, 1.1, 2., 2.1, .5, -2, 1., 'spatial', dofdex=dofdex2)
-    fa.add_fluctuations(fsspace, Astds[1], 1E-8, 3.1, 1., .5, .1, -4, 1., 'freq', dofdex=dofdex3)
-    op = fa.finalize()
-=======
         fsspace = ift.RGSpace((12,), (0.4,))
         if N==2:
             dofdex1 = [0,0]
@@ -63,13 +49,12 @@
         else:
             dofdex1, dofdex2, dofdex3 = None, None, None
 
-        fa = ift.CorrelatedFieldMaker.make(offset_std, 1E-8, '', N, dofdex1)
+        fa = ift.CorrelatedFieldMaker.make(zm_mean, offset_std_mean, 1E-8, '', N, dofdex1)
         fa.add_fluctuations(sspace, Astds[0], 1E-8, 1.1, 2., 2.1, .5, -2, 1.,
                             'spatial', dofdex = dofdex2)
         fa.add_fluctuations(fsspace, Astds[1], 1E-8, 3.1, 1., .5, .1, -4, 1.,
                             'freq', dofdex = dofdex3)
         op = fa.finalize()
->>>>>>> 86a5890b
 
         samples = [ift.from_random('normal', op.domain) for _ in range(nsam)]
         tot_flm, _ = stats(fa.total_fluctuation, samples)
@@ -95,24 +80,13 @@
         assert_allclose(slice_fluct_std0, sl_fluct_space, rtol=0.5)
         assert_allclose(slice_fluct_std1, sl_fluct_freq, rtol=0.5)
 
-<<<<<<< HEAD
-    fa = ift.CorrelatedFieldMaker.make(0., offset_std_mean, .1, '', N, dofdex1)
-    fa.add_fluctuations(fsspace, Astds[1], 1., 3.1, 1., .5, .1, -4, 1., 'freq', dofdex=dofdex3)
-    m = 3.
-    x = fa.moment_slice_to_average(m)
-    fa.add_fluctuations(sspace, x, 1.5, 1.1, 2., 2.1, .5, -2, 1., 'spatial', 0, dofdex=dofdex2)
-    op = fa.finalize()
-    em, estd = stats(fa.slice_fluctuation(0), samples)
-=======
-    
-        fa = ift.CorrelatedFieldMaker.make(offset_std, .1, '', N, dofdex1)
+        fa = ift.CorrelatedFieldMaker.make(0., offset_std_mean, .1, '', N, dofdex1)
         fa.add_fluctuations(fsspace, Astds[1], 1., 3.1, 1., .5, .1, -4, 1., 'freq', dofdex = dofdex3)
         m = 3.
         x = fa.moment_slice_to_average(m)
         fa.add_fluctuations(sspace, x, 1.5, 1.1, 2., 2.1, .5, -2, 1., 'spatial', 0, dofdex = dofdex2)
         op = fa.finalize()
         em, estd = stats(fa.slice_fluctuation(0), samples)
->>>>>>> 86a5890b
 
         assert_allclose(m, em, rtol=0.5)
 
