--- conflicted
+++ resolved
@@ -22,11 +22,7 @@
 
 
 def test_simplification():
-<<<<<<< HEAD
-    from nifty7.operators.operator import _ConstantOperator
-=======
     from nifty7.operators.simplify_for_const import ConstantOperator
->>>>>>> 8f95edad
     f1 = ift.Field.full(ift.RGSpace(10), 2.)
     op = ift.FFTOperator(f1.domain)
     _, op2 = op.simplify_for_constant_input(f1)
