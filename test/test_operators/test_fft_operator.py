--- conflicted
+++ resolved
@@ -42,7 +42,6 @@
 
 
 class FFTOperatorTests(unittest.TestCase):
-<<<<<<< HEAD
     @expand(product([10, 11], [0.1, 1, 3.7]))
     def test_RG_distance_1D(self, dim1, d):
         foo = RGSpace([dim1], distances=d)
@@ -57,16 +56,10 @@
         assert_equal(res[0,0], 0.)
 
     @expand(product(["numpy", "fftw", "fftw_mpi"],
-                    [10, 11], [0.1, 1, 3.7],
-                    [np.float64, np.complex128, np.float32, np.complex64]))
-    def test_fft1D(self, module, dim1, d, itp):
-=======
-    @expand(product(["numpy", "fftw", "fftw_mpi"],
                     [16, ], [0.1, 1, 3.7], STRATEGIES['global'],
                     [np.float64, np.float32, np.complex64, np.complex128],
                     ['real', 'complex']))
     def test_fft1D(self, module, dim1, d, distribution_strategy, itp, base):
->>>>>>> b5d09b6a
         if module == "fftw_mpi":
             if not hasattr(gdi.get('fftw'), 'FFTW_MPI'):
                 raise SkipTest
@@ -75,15 +68,10 @@
         tol = _get_rtol(itp)
         a = RGSpace(dim1, distances=d)
         b = RGSpace(dim1, distances=1./(dim1*d), harmonic=True)
-<<<<<<< HEAD
-        fft = FFTOperator(domain=a, target=b, domain_dtype=itp,
-                          target_dtype=_harmonic_type(itp), module=module)
-=======
         fft = FFTOperator(domain=a, target=b, module=module)
         fft._forward_transformation.harmonic_base = base
         fft._backward_transformation.harmonic_base = base
 
->>>>>>> b5d09b6a
         np.random.seed(16)
         inp = Field.from_random(domain=a, random_type='normal', std=7, mean=3,
                                 dtype=itp,
@@ -95,17 +83,11 @@
 
     @expand(product(["numpy", "fftw", "fftw_mpi"],
                     [12, 15], [9, 12], [0.1, 1, 3.7],
-<<<<<<< HEAD
-                    [0.4, 1, 2.7],
-                    [np.float64, np.complex128, np.float32, np.complex64]))
-    def test_fft2D(self, module, dim1, dim2, d1, d2, itp):
-=======
                     [0.4, 1, 2.7], STRATEGIES['global'],
                     [np.float64, np.float32, np.complex64, np.complex128],
                     ['real', 'complex']))
     def test_fft2D(self, module, dim1, dim2, d1, d2, distribution_strategy,
                    itp, base):
->>>>>>> b5d09b6a
         if module == "fftw_mpi":
             if not hasattr(gdi.get('fftw'), 'FFTW_MPI'):
                 raise SkipTest
