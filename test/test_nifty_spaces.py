# -*- coding: utf-8 -*-

from numpy.testing import assert_equal,\
    assert_almost_equal,\
    assert_raises

from nose_parameterized import parameterized
import unittest
import itertools
import numpy as np

from nifty.nifty_field import field

from d2o import distributed_data_object

from nifty.nifty_paradict import space_paradict
from nifty.nifty_core import POINT_DISTRIBUTION_STRATEGIES,\
    space,\
    point_space

from nifty.rg.nifty_rg import RG_DISTRIBUTION_STRATEGIES,\
                              gc as RG_GC,\
                              rg_space
from nifty.lm.nifty_lm import LM_DISTRIBUTION_STRATEGIES,\
                              GL_DISTRIBUTION_STRATEGIES,\
                              HP_DISTRIBUTION_STRATEGIES
from nifty.nifty_power_indices import power_indices
from nifty.nifty_utilities import _hermitianize_inverter as \
                                                        hermitianize_inverter

from nifty.operators.nifty_operators import power_operator

available = []
try:
    from nifty import lm_space
except ImportError:
    pass
else:
    available += ['lm_space']
try:
    from nifty import gl_space
except ImportError:
    pass
else:
    available += ['gl_space']
try:
    from nifty import hp_space
except ImportError:
    pass
else:
    available += ['hp_space']



###############################################################################

def custom_name_func(testcase_func, param_num, param):
    return "%s_%s" % (
        testcase_func.__name__,
        parameterized.to_safe_name("_".join(str(x) for x in param.args)),
    )

###############################################################################
###############################################################################

all_point_datatypes = [np.dtype('bool'),
                       np.dtype('int16'),
                       np.dtype('int32'),
                       np.dtype('int64'),
                       np.dtype('float32'),
                       np.dtype('float64'),
                       np.dtype('complex64'),
                       np.dtype('complex128')]

all_lm_datatypes = [np.dtype('complex64'),
                    np.dtype('complex128')]

all_gl_datatypes = [np.dtype('float64'),
                    np.dtype('float128')]

all_hp_datatypes = [np.dtype('float64')]

###############################################################################

DATAMODELS = {}
DATAMODELS['point_space'] = POINT_DISTRIBUTION_STRATEGIES
DATAMODELS['rg_space'] = RG_DISTRIBUTION_STRATEGIES
DATAMODELS['lm_space'] = LM_DISTRIBUTION_STRATEGIES
DATAMODELS['gl_space'] = GL_DISTRIBUTION_STRATEGIES
DATAMODELS['hp_space'] = HP_DISTRIBUTION_STRATEGIES

###############################################################################

fft_modules = []
for name in ['gfft', 'gfft_dummy', 'pyfftw']:
    if RG_GC.validQ('fft_module', name):
        fft_modules += [name]

###############################################################################

all_spaces = ['space', 'point_space', 'rg_space']
if 'lm_space' in available:
    all_spaces += ['lm_space']
if 'gl_space' in available:
    all_spaces += ['gl_space']
if 'hp_space' in available:
    all_spaces += ['hp_space']


point_like_spaces = ['point_space', 'rg_space']
if 'lm_space' in available:
    point_like_spaces += ['lm_space']
if 'gl_space' in available:
    point_like_spaces += ['gl_space']
if 'hp_space' in available:
    point_like_spaces += ['hp_space']

###############################################################################

np_spaces = point_like_spaces
d2o_spaces = []
if POINT_DISTRIBUTION_STRATEGIES != []:
    d2o_spaces += ['point_space']
if RG_DISTRIBUTION_STRATEGIES != []:
    d2o_spaces += ['rg_space']
if LM_DISTRIBUTION_STRATEGIES != []:
    d2o_spaces += ['lm_space']
if GL_DISTRIBUTION_STRATEGIES != []:
    d2o_spaces += ['gl_space']
if HP_DISTRIBUTION_STRATEGIES != []:
    d2o_spaces += ['hp_space']


unary_operations = ['pos', 'neg', 'abs', 'real', 'imag', 'nanmin', 'amin',
                    'nanmax', 'amax', 'median', 'mean', 'std', 'var', 'argmin',
                    'argmin_nonflat', 'argmax', 'argmax_nonflat', 'conjugate',
                    'sum', 'prod', 'unique', 'copy', 'copy_empty', 'isnan',
                    'isinf', 'isfinite', 'nan_to_num', 'all', 'any', 'None']

binary_operations = ['add', 'radd', 'iadd', 'sub', 'rsub', 'isub', 'mul',
                     'rmul', 'imul', 'div', 'rdiv', 'idiv', 'pow', 'rpow',
                     'ipow', 'ne', 'lt', 'le', 'eq', 'ge', 'gt', 'None']

###############################################################################

fft_test_data = np.array(
    [[0.38405405 + 0.32460996j, 0.02718878 + 0.08326207j,
      0.78792080 + 0.81192595j, 0.17535687 + 0.68054781j,
      0.93044845 + 0.71942995j, 0.21179999 + 0.00637665j],
     [0.10905553 + 0.3027462j, 0.37361237 + 0.68434316j,
      0.94070232 + 0.34129582j, 0.04658034 + 0.4575192j,
      0.45057929 + 0.64297612j, 0.01007361 + 0.24953504j],
     [0.39579662 + 0.70881906j, 0.01614435 + 0.82603832j,
      0.84036344 + 0.50321592j, 0.87699553 + 0.40337862j,
      0.11816016 + 0.43332373j, 0.76627757 + 0.66327959j],
     [0.77272335 + 0.18277367j, 0.93341953 + 0.58105518j,
      0.27227913 + 0.17458168j, 0.70204032 + 0.81397425j,
      0.12422993 + 0.19215286j, 0.30897158 + 0.47364969j],
     [0.24702012 + 0.54534373j, 0.55206013 + 0.98406613j,
      0.57408167 + 0.55685406j, 0.87991341 + 0.52534323j,
      0.93912604 + 0.97186519j, 0.77778942 + 0.45812051j],
     [0.79367868 + 0.48149411j, 0.42484378 + 0.74870011j,
      0.79611264 + 0.50926774j, 0.35372794 + 0.10468412j,
      0.46140736 + 0.09449825j, 0.82044644 + 0.95992843j]])

###############################################################################


def generate_space(name):
    space_dict = {'space': space(),
                  'point_space': point_space(10),
                  'rg_space': rg_space((8, 8)),
                  }
    if 'lm_space' in available:
        space_dict['lm_space'] = lm_space(mmax=11, lmax=11)
    if 'hp_space' in available:
        space_dict['hp_space'] = hp_space(8)
    if 'gl_space' in available:
        space_dict['gl_space'] = gl_space(nlat=10, nlon=19)

    return space_dict[name]


def generate_space_with_size(name, num):
    space_dict = {'space': space(),
                  'point_space': point_space(num),
                  'rg_space': rg_space((num, num)),
                  }
    if 'lm_space' in available:
        space_dict['lm_space'] = lm_space(mmax=num, lmax=num)
    if 'hp_space' in available:
        space_dict['hp_space'] = hp_space(num)
    if 'gl_space' in available:
        space_dict['gl_space'] = gl_space(nlat=num, nlon=num)

    return space_dict[name]

def generate_data(space):
    a = np.arange(space.get_dim()).reshape(space.get_shape())
    data = space.cast(a)
    return data


def check_equality(space, data1, data2):
    return space.unary_operation(space.binary_operation(data1, data2, 'eq'),
                                 'all')


def check_almost_equality(space, data1, data2, integers=7):
    return space.unary_operation(
        space.binary_operation(
            space.unary_operation(
                space.binary_operation(data1, data2, 'sub'),
                'abs'),
            10.**(-1. * integers), 'le'),
        'all')


def flip(space, data):
    return space.unary_operation(hermitianize_inverter(data), 'conjugate')


###############################################################################
###############################################################################

class Test_Common_Space_Features(unittest.TestCase):

    @parameterized.expand(all_spaces,
                          testcase_func_name=custom_name_func)
    def test_successfull_init_and_attributes(self, name):
        s = generate_space(name)
        assert(isinstance(s.paradict, space_paradict))

    @parameterized.expand(all_spaces,
                          testcase_func_name=custom_name_func)
    def test_successfull_init_and_methods(self, name):
        s = generate_space(name)
        assert(callable(s.__hash__))
        assert(callable(s.__eq__))
        assert(callable(s.__ne__))
        assert(callable(s.__len__))
        assert(callable(s.copy))
        assert(callable(s.getitem))
        assert(callable(s.setitem))
        assert(callable(s.apply_scalar_function))
        assert(callable(s.unary_operation))
        assert(callable(s.binary_operation))
        assert(callable(s.get_shape))
        assert(callable(s.get_dim))
        assert(callable(s.get_dof))
        assert(callable(s.cast))
        assert(callable(s.enforce_power))
        assert(callable(s.check_codomain))
        assert(callable(s.get_codomain))
        assert(callable(s.get_random_values))
        assert(callable(s.calc_weight))
        assert(callable(s.get_weight))
        assert(callable(s.calc_norm))
        assert(callable(s.calc_dot))
        assert(callable(s.calc_transform))
        assert(callable(s.calc_smooth))
        assert(callable(s.calc_power))
        assert(callable(s.calc_real_Q))
        assert(callable(s.calc_bincount))
        assert(callable(s.get_plot))
        assert(callable(s.__repr__))
        assert(callable(s.__str__))

        assert(s.check_codomain(None) == False)
        assert(isinstance(repr(s), str))

    @parameterized.expand(all_spaces,
                          testcase_func_name=custom_name_func)
    def test_successfull_hashing(self, name):
        s1 = generate_space(name)
        s2 = generate_space(name)
        assert(s1.__hash__() == s2.__hash__())


###############################################################################
###############################################################################

class Test_Common_Point_Like_Space_Interface(unittest.TestCase):

    @parameterized.expand(point_like_spaces,
                          testcase_func_name=custom_name_func)
    def test_successfull_init_and_attributes(self, name):
        s = generate_space(name)

        assert(isinstance(s.paradict, space_paradict))
        assert(isinstance(s.paradict, space_paradict))
        assert(isinstance(s.dtype, np.dtype))
        assert(isinstance(s.discrete, bool))
#        assert(isinstance(s.harmonic, bool))
        assert(isinstance(s.distances, tuple))
        if hasattr(s, 'harmonic'):
            if s.harmonic:
                assert(isinstance(s.power_indices, power_indices))

    @parameterized.expand(point_like_spaces,
                          testcase_func_name=custom_name_func)
    def test_getters(self, name):
        s = generate_space(name)
        assert(isinstance(s.get_shape(), tuple))
        assert(isinstance(s.get_dim(), np.int))

        assert(isinstance(s.get_dof(), np.int))
        assert(isinstance(s.get_dof(split=True), tuple))
        assert_equal(s.get_dof(), np.prod(s.get_dof(split=True)))

        assert(isinstance(s.get_vol(), np.float))
        assert(isinstance(s.get_dof(split=True), tuple))

        assert(isinstance(s.get_meta_volume(), np.float))
        print(s.get_meta_volume(split=True), type(s.cast(1)))
        assert(isinstance(s.get_meta_volume(split=True), type(s.cast(1))))
        assert_almost_equal(
            s.get_meta_volume(), s.get_meta_volume(split=True).sum(), 2)

    @parameterized.expand(point_like_spaces,
                          testcase_func_name=custom_name_func)
    def test_copy(self, name):
        s = generate_space(name)
        t = s.copy()
        assert(s == t)
        assert(id(s) != id(t))


###############################################################################
###############################################################################

class Test_Point_Space(unittest.TestCase):

    @parameterized.expand(
        itertools.product([0, 1, 10],
                          all_point_datatypes),
        testcase_func_name=custom_name_func)
    def test_successfull_init(self, num, dtype):
        p = point_space(num, dtype)
        assert_equal(p.paradict['num'], num)
        assert_equal(p.dtype, dtype)

        assert_equal(p.discrete, True)
        assert_equal(p.distances, (np.float(1.),))

###############################################################################

    def test_para(self):
        num = 10
        p = point_space(num)
        assert_equal(p.para[0], num)

        new_num = 15
        p.para = np.array([new_num])
        assert_equal(p.para[0], new_num)

###############################################################################

    def test_init_fail(self):
        assert_raises(ValueError, lambda: point_space(-5))
        assert_raises(ValueError, lambda: point_space((10, 10)))
        assert_raises(ValueError, lambda: point_space(10, np.uint))

###############################################################################

    @parameterized.expand(
        itertools.product([0, 1, 10]),
        testcase_func_name=custom_name_func)
    def test_apply_scalar_function(self, num):
        s = point_space(num)
        d = generate_data(s)
        t = s.apply_scalar_function(d, lambda x: x**2)
        assert(check_equality(s, d**2, t))
        assert(id(d) != id(t))

        t = s.apply_scalar_function(d, lambda x: x**2, inplace=True)
        assert(check_equality(s, d, t))
        assert(id(d) == id(t))

###############################################################################

    @parameterized.expand(
        itertools.product([1, 10],
                          unary_operations),
        testcase_func_name=custom_name_func)
    def test_unary_operations(self, num, op):
        s = point_space(num)
        d = s.cast(np.arange(num))
        s.unary_operation(d, op)
        # TODO: Implement value verification

    @parameterized.expand(
        itertools.product([1, 10],
                          binary_operations),
        testcase_func_name=custom_name_func)
    def test_binary_operations(self, num, op):
        s = point_space(num)
        d = s.cast(np.arange(num))
        d2 = d[::-1]
        s.binary_operation(d, d2, op)
        # TODO: Implement value verification

###############################################################################

    @parameterized.expand(
        itertools.product(all_point_datatypes),
        testcase_func_name=custom_name_func)
    def test_get_shape_dim(self, dtype):
        num = 10
        s = point_space(num, dtype)

        assert_equal(s.get_shape(), (num,))
        assert_equal(s.get_dim(), num)

###############################################################################

    @parameterized.expand(
        itertools.product(all_point_datatypes),
        testcase_func_name=custom_name_func)
    def test_get_shape_dof(self, dtype):
        num = 10
        s = point_space(num, dtype)

        if issubclass(dtype.type, np.complexfloating):
            assert_equal(s.get_dof(), 2 * num)
            assert_equal(s.get_dof(split=True), (2 * num,))
        else:
            assert_equal(s.get_dof(), num)
            assert_equal(s.get_dof(split=True), (num,))

###############################################################################

    @parameterized.expand(
        itertools.product(all_point_datatypes),
        testcase_func_name=custom_name_func)
    def test_get_shape_vol(self, dtype):
        num = 10
        s = point_space(num, dtype)

        assert_equal(s.get_vol(), 1.)
        assert_equal(s.get_vol(split=True), (1.,))

###############################################################################

    @parameterized.expand(
        itertools.product(all_point_datatypes),
        testcase_func_name=custom_name_func)
    def test_get_shape_metavolume(self, dtype):
        num = 10
        s = point_space(num, dtype)

        assert_equal(s.get_meta_volume(), 10.)
        assert(check_equality(s, s.get_meta_volume(split=True), s.cast(1)))

###############################################################################

    @parameterized.expand(
        itertools.product(all_point_datatypes),
        testcase_func_name=custom_name_func)
    def test_cast_from_scalar(self, dtype):
        num = 10
        scalar = 4
        s = point_space(num, dtype)
        d = distributed_data_object(scalar,
                                    global_shape=(num,),
                                    dtype=dtype)

        casted_scalar = s.cast(scalar)
        assert(check_equality(s, casted_scalar, d))
        assert(d.equal(casted_scalar))

###############################################################################

    @parameterized.expand(
        itertools.product(all_point_datatypes),
        testcase_func_name=custom_name_func)
    def test_cast_from_field(self, dtype):
        num = 10
        a = np.arange(num,).astype(dtype)
        s = point_space(num, dtype)
        f = field(s, val=a)

        d = distributed_data_object(a, dtype=dtype)

        casted_f = s.cast(f)
        assert(check_equality(s, casted_f, d))
        assert(d.equal(casted_f))

###############################################################################

    @parameterized.expand(
        itertools.product(all_point_datatypes),
        testcase_func_name=custom_name_func)
    def test_cast_from_ndarray(self, dtype):
        num = 10
        a = np.arange(num,)
        s = point_space(num, dtype)

        d = distributed_data_object(a, dtype=dtype)

        casted_a = s.cast(a)
        assert(check_equality(s, casted_a, d))
        assert(d.equal(casted_a))

###############################################################################

    @parameterized.expand(
        itertools.product(all_point_datatypes),
        testcase_func_name=custom_name_func)
    def test_cast_from_d2o(self, dtype):
        num = 10
        pre_a = np.arange(num,)
        a = distributed_data_object(pre_a)
        s = point_space(num, dtype)

        d = distributed_data_object(a, dtype=dtype)

        casted_a = s.cast(a)
        assert(check_equality(s, casted_a, d))
        assert(d.equal(casted_a))


###############################################################################

    def test_raise_on_not_implementable_methods(self):
        s = point_space(10)
        assert_raises(AttributeError, lambda: s.enforce_power(1))
        assert_raises(AttributeError, lambda: s.calc_smooth(1))
        assert_raises(AttributeError, lambda: s.calc_power(1))
        assert_raises(AttributeError, lambda: s.calc_transform(1))

###############################################################################

    @parameterized.expand(
        [[10, np.dtype('float64')],
         [10, np.dtype('float32')],
         [12, np.dtype('float64')]],
        testcase_func_name=custom_name_func)
    def test_get_check_codomain(self, num, dtype):
        s = point_space(10, dtype=np.dtype('float64'))

        t = s.get_codomain()
        assert(s.check_codomain(t))

        t_bad = point_space(num, dtype=dtype)
        assert(s.check_codomain(t_bad) == False)

        assert(s.check_codomain(None) == False)

###############################################################################

    @parameterized.expand(
        itertools.product(all_point_datatypes),
        testcase_func_name=custom_name_func)
    def test_get_random_values(self, dtype):
        if dtype == np.dtype('bool'):
            return None

        num = 100000
        s = point_space(num, dtype)

        pm = s.get_random_values(random='pm1')
        assert(abs(s.unary_operation(pm, op='mean')) < 0.1)

        std = 4
        mean = 5
        gau = s.get_random_values(random='gau', mean=mean, std=std)
        assert(abs(gau.std() - std) / std < 0.2)
        assert(abs(gau.mean() - mean) / mean < 0.2)

        vmin = -4
        vmax = 10
        uni = s.get_random_values(random='uni', vmin=vmin, vmax=vmax)
        assert(abs(uni.real.mean() - 3.) / 3. < 0.1)
        assert(abs(uni.real.std() - 4.) / 4. < 0.1)

###############################################################################

    @parameterized.expand(
        itertools.product(all_point_datatypes),
        testcase_func_name=custom_name_func)
    def test_get_calc_weight(self, dtype):
        num = 100
        s = point_space(num, dtype)
        weight = 1
        assert_equal(s.get_weight(), weight)
        assert_equal(s.get_weight(power=4), weight)
        assert_equal(s.get_weight(power=4, split=True), (weight,))

        data = s.cast(2)
        assert(check_equality(s, data, s.calc_weight(data)))

###############################################################################

    @parameterized.expand(
        itertools.product(all_point_datatypes),
        testcase_func_name=custom_name_func)
    def test_calc_dot(self, dtype):
        num = 100
        s = point_space(num, dtype)
        if dtype == np.dtype('bool'):
            assert_equal(s.calc_dot(1, 1), 1)
        else:
            assert_equal(s.calc_dot(1, 1), num)
            assert_equal(s.calc_dot(np.arange(num), 1), num * (num - 1.) / 2.)

###############################################################################

    @parameterized.expand(
        itertools.product(),
        testcase_func_name=custom_name_func)
    def test_calc_norm(self):
        num = 10
        s = point_space(num)
        d = s.cast(np.arange(num))
        assert_almost_equal(s.calc_norm(d), 16.881943016134134)
        assert_almost_equal(s.calc_norm(d, q=3), 12.651489979526238)

###############################################################################

    @parameterized.expand(
        itertools.product(),
        testcase_func_name=custom_name_func)
    def test_calc_real_Q(self):
        num = 100
        s = point_space(num, dtype=np.complex)
        real_data = s.cast(1)
        assert(s.calc_real_Q(real_data))
        complex_data = s.cast(1 + 1j)
        assert(s.calc_real_Q(complex_data) == False)

###############################################################################

    @parameterized.expand(
        itertools.product(),
        testcase_func_name=custom_name_func)
    def test_calc_bincount(self):
        num = 10
        s = point_space(num, dtype=np.int)
        data = s.cast(np.array([1, 1, 2, 0, 5, 8, 4, 5, 4, 5]))
        weights = np.arange(10) / 10.
        assert_equal(s.calc_bincount(data),
                     np.array([1, 2, 1, 0, 2, 3, 0, 0, 1]))
        assert_equal(s.calc_bincount(data, weights=weights),
                     np.array([0.3, 0.1, 0.2, 0, 1.4, 2, 0, 0, 0.5]))


###############################################################################
###############################################################################

class Test_RG_Space(unittest.TestCase):

    @parameterized.expand(
        itertools.product([(1,), (10, 10)],
                          [0, 1, 2],
                          [True, False],
                          [None, 0.5],
                          [True, False],
                          fft_modules),
        testcase_func_name=custom_name_func)
    def test_successfull_init(self, shape, complexity, zerocenter, distances,
                              harmonic, fft_module):
        x = rg_space(shape,
                     complexity=complexity,
                     zerocenter=zerocenter,
                     distances=distances,
                     harmonic=harmonic,
                     fft_module=fft_module)
        assert(isinstance(x.harmonic, bool))
        assert_equal(x.get_shape(), shape)
        assert_equal(x.dtype,
                     np.dtype('float64') if complexity == 0 else
                     np.dtype('complex128'))
        assert_equal(x.distances,
                     1. / np.array(shape) if distances is None else
                     np.ones(len(shape)) * distances)

###############################################################################

    def test_para(self):
        shape = (10, 10)
        zerocenter = True
        complexity = 2
        x = rg_space(shape, zerocenter=zerocenter, complexity=complexity)
        assert_equal(x.para, np.array([10, 10, 2, 1, 1]))

        new_para = np.array([6, 6, 1, 0, 1])
        x.para = new_para
        assert_equal(x.para, new_para)

###############################################################################

    def test_init_fail(self):
        assert_raises(ValueError, lambda: rg_space((-3, 10)))
        assert_raises(ValueError, lambda: rg_space((10, 10), complexity=3))
        assert_raises(ValueError, lambda: rg_space((10, 10),
                                                   distances=[1, 1, 1]))
        assert_raises(ValueError, lambda: rg_space((10, 10),
                                                   zerocenter=[1, 1, 1]))

###############################################################################

    @parameterized.expand([], testcase_func_name=custom_name_func)
    def test_cast_to_hermitian(self):
        shape = (10, 10)
        x = rg_space(shape, complexity=1)
        data = np.random.random(shape) + np.random.random(shape) * 1j
        casted_data = x.cast(data)
        flipped_data = flip(x, casted_data)
        assert(check_equality(x, flipped_data, casted_data))

###############################################################################

    @parameterized.expand([], testcase_func_name=custom_name_func)
    def test_enforce_power(self):
        shape = (6, 6)
        x = rg_space(shape)

        assert_equal(x.enforce_power(2),
                     np.array([2., 2., 2., 2., 2., 2., 2., 2., 2., 2.]))
        assert_almost_equal(
            x.enforce_power(lambda x: 42 / (1 + x)**5),
            np.array([4.20000000e+01, 1.31250000e+00, 5.12118970e-01,
                      1.72839506e-01, 1.18348051e-01, 5.10678257e-02,
                      4.10156250e-02, 3.36197167e-02, 2.02694134e-02,
                      1.06047106e-02]))

###############################################################################

    @parameterized.expand(
        itertools.product([0, 1, 2],
                          [None, 1, 10],
                          [False, True]),
        testcase_func_name=custom_name_func)
    def test_get_check_codomain(self, complexity, distances, harmonic):
        shape = (6, 6)
        x = rg_space(shape, complexity=complexity, distances=distances,
                     harmonic=harmonic)
        y = x.get_codomain()
        assert(x.check_codomain(y))
        assert(y.check_codomain(x))

###############################################################################

<<<<<<< HEAD
    @parameterized.expand(
        itertools.product([True],
                          ['pyfftw']),
        testcase_func_name=custom_name_func)
    def test_get_random_values(self, harmonic, ):
        x = rg_space((4, 4), complexity=1, harmonic=harmonic)

        # pm1
        data = x.get_random_values(random='pm1')
        flipped_data = flip(x, data)
        assert(check_almost_equality(x, data, flipped_data))

        # gau
        data = x.get_random_values(random='gau', mean=4 + 3j, std=2)
        flipped_data = flip(x, data)
        assert(check_almost_equality(x, data, flipped_data))

        # uni
        data = x.get_random_values(random='uni', vmin=-2, vmax=4)
        flipped_data = flip(x, data)
        assert(check_almost_equality(x, data, flipped_data))

        # syn
        data = x.get_random_values(random='syn',
                                   spec=lambda x: 42 / (1 + x)**3)
        flipped_data = flip(x, data)
        assert(check_almost_equality(x, data, flipped_data))
=======
#    @parameterized.expand(
#        itertools.product([True], #[True, False],
#                          ['fftw']),
#                          #DATAMODELS['rg_space']),
#        testcase_func_name=custom_name_func)
#    def test_get_random_values(self, harmonic, datamodel):
#        x = rg_space((4, 4), complexity=1, harmonic=harmonic,
#                     datamodel=datamodel)
#
#        # pm1
#        data = x.get_random_values(random='pm1')
#        flipped_data = flip(x, data)
#        assert(check_almost_equality(x, data, flipped_data))
#
#        # gau
#        data = x.get_random_values(random='gau', mean=4 + 3j, std=2)
#        flipped_data = flip(x, data)
#        assert(check_almost_equality(x, data, flipped_data))
#
#        # uni
#        data = x.get_random_values(random='uni', vmin=-2, vmax=4)
#        flipped_data = flip(x, data)
#        assert(check_almost_equality(x, data, flipped_data))
#
#        # syn
#        data = x.get_random_values(random='syn',
#                                   spec=lambda x: 42 / (1 + x)**3)
#        flipped_data = flip(x, data)
#        assert(check_almost_equality(x, data, flipped_data))
>>>>>>> c435e42f

###############################################################################

    @parameterized.expand([], testcase_func_name=custom_name_func)
    def test_calc_dot(self):
        shape = (8, 8)
        a = np.arange(np.prod(shape)).reshape(shape)
        x = rg_space(shape)
        assert_equal(x.calc_dot(a, a), 85344)
        assert_equal(x.calc_dot(a, 1), 2016)
        assert_equal(x.calc_dot(1, a), 2016)

###############################################################################

    @parameterized.expand(
        itertools.product([0, 1]),
        testcase_func_name=custom_name_func)
    def test_calc_transform_general(self, complexity):
        data = fft_test_data.copy()
        shape = data.shape

        x = rg_space(shape, complexity=complexity)
        data = fft_test_data.copy()
        data = x.cast(data)
        check_equality(x, data, x.calc_transform(x.calc_transform(data)))

###############################################################################

    @parameterized.expand(
        itertools.product(fft_modules),
        testcase_func_name=custom_name_func)
    def test_calc_transform_explicit(self, fft_module):
        data = fft_test_data.copy()
        shape = data.shape

        x = rg_space(shape, complexity=2, zerocenter=False,
                     fft_module=fft_module)
        casted_data = x.cast(data)
        assert(check_almost_equality(x, x.calc_transform(casted_data),
                                     np.array([[0.50541615 + 0.50558267j, -0.01458536 - 0.01646137j,
                                                0.01649006 + 0.01990988j, 0.04668049 - 0.03351745j,
                                                -0.04382765 - 0.06455639j, -0.05978564 + 0.01334044j],
                                               [-0.05347464 + 0.04233343j, -0.05167177 + 0.00643947j,
                                                -0.01995970 - 0.01168872j, 0.10653817 + 0.03885947j,
                                                -0.03298075 - 0.00374715j, 0.00622585 - 0.01037453j],
                                               [-0.01128964 - 0.02424692j, -0.03347793 - 0.0358814j,
                                                -0.03924164 - 0.01978305j, 0.03821242 - 0.00435542j,
                                                0.07533170 + 0.14590143j, -0.01493027 - 0.02664675j],
                                               [0.02238926 + 0.06140625j, -0.06211313 + 0.03317753j,
                                                0.01519073 + 0.02842563j, 0.00517758 + 0.08601604j,
                                                -0.02246912 - 0.01942764j, -0.06627311 - 0.08763801j],
                                               [-0.02492378 - 0.06097411j, 0.06365649 - 0.09346585j,
                                                0.05031486 + 0.00858656j, -0.00881969 + 0.01842357j,
                                                -0.01972641 - 0.00994365j, 0.05289453 - 0.06822038j],
                                               [-0.01865586 - 0.08640926j, 0.03414096 - 0.02605602j,
                                                -0.09492552 + 0.01306734j, 0.09355730 + 0.07553701j,
                                                -0.02395259 - 0.02185743j, -0.03107832 - 0.04714527j]])))

        x = rg_space(shape, complexity=2, zerocenter=True,
                     fft_module=fft_module)
        casted_data = x.cast(data)
        assert(check_almost_equality(x, x.calc_transform(casted_data),
                                     np.array([[0.00517758 + 0.08601604j, 0.02246912 + 0.01942764j,
                                                -0.06627311 - 0.08763801j, -0.02238926 - 0.06140625j,
                                                -0.06211313 + 0.03317753j, -0.01519073 - 0.02842563j],
                                               [0.00881969 - 0.01842357j, -0.01972641 - 0.00994365j,
                                                -0.05289453 + 0.06822038j, -0.02492378 - 0.06097411j,
                                                -0.06365649 + 0.09346585j, 0.05031486 + 0.00858656j],
                                               [0.09355730 + 0.07553701j, 0.02395259 + 0.02185743j,
                                                -0.03107832 - 0.04714527j, 0.01865586 + 0.08640926j,
                                                0.03414096 - 0.02605602j, 0.09492552 - 0.01306734j],
                                               [-0.04668049 + 0.03351745j, -0.04382765 - 0.06455639j,
                                                0.05978564 - 0.01334044j, 0.50541615 + 0.50558267j,
                                                0.01458536 + 0.01646137j, 0.01649006 + 0.01990988j],
                                               [0.10653817 + 0.03885947j, 0.03298075 + 0.00374715j,
                                                0.00622585 - 0.01037453j, 0.05347464 - 0.04233343j,
                                                -0.05167177 + 0.00643947j, 0.01995970 + 0.01168872j],
                                               [-0.03821242 + 0.00435542j, 0.07533170 + 0.14590143j,
                                                0.01493027 + 0.02664675j, -0.01128964 - 0.02424692j,
                                                0.03347793 + 0.0358814j, -0.03924164 - 0.01978305j]])))

        x = rg_space(shape, complexity=2, zerocenter=[True, False],
                     fft_module=fft_module)
        casted_data = x.cast(data)
        assert(check_almost_equality(x, x.calc_transform(casted_data),
                                     np.array([[-0.02238926 - 0.06140625j, 0.06211313 - 0.03317753j,
                                                -0.01519073 - 0.02842563j, -0.00517758 - 0.08601604j,
                                                0.02246912 + 0.01942764j, 0.06627311 + 0.08763801j],
                                               [-0.02492378 - 0.06097411j, 0.06365649 - 0.09346585j,
                                                0.05031486 + 0.00858656j, -0.00881969 + 0.01842357j,
                                                -0.01972641 - 0.00994365j, 0.05289453 - 0.06822038j],
                                               [0.01865586 + 0.08640926j, -0.03414096 + 0.02605602j,
                                                0.09492552 - 0.01306734j, -0.09355730 - 0.07553701j,
                                                0.02395259 + 0.02185743j, 0.03107832 + 0.04714527j],
                                               [0.50541615 + 0.50558267j, -0.01458536 - 0.01646137j,
                                                0.01649006 + 0.01990988j, 0.04668049 - 0.03351745j,
                                                -0.04382765 - 0.06455639j, -0.05978564 + 0.01334044j],
                                               [0.05347464 - 0.04233343j, 0.05167177 - 0.00643947j,
                                                0.01995970 + 0.01168872j, -0.10653817 - 0.03885947j,
                                                0.03298075 + 0.00374715j, -0.00622585 + 0.01037453j],
                                               [-0.01128964 - 0.02424692j, -0.03347793 - 0.0358814j,
                                                -0.03924164 - 0.01978305j, 0.03821242 - 0.00435542j,
                                                0.07533170 + 0.14590143j, -0.01493027 - 0.02664675j]])))

        x = rg_space(shape, complexity=2, zerocenter=[True, False],
                     fft_module=fft_module)
        y = rg_space(shape, complexity=2, zerocenter=[False, True],
                     distances=[1, 1], harmonic=True,
                     fft_module=fft_module)
        casted_data = x.cast(data)
        assert(check_almost_equality(x, x.calc_transform(casted_data,
                                                         codomain=y),
                                     np.array([[0.04668049 - 0.03351745j, -0.04382765 - 0.06455639j,
                                                -0.05978564 + 0.01334044j, 0.50541615 + 0.50558267j,
                                                -0.01458536 - 0.01646137j, 0.01649006 + 0.01990988j],
                                               [-0.10653817 - 0.03885947j, 0.03298075 + 0.00374715j,
                                                -0.00622585 + 0.01037453j, 0.05347464 - 0.04233343j,
                                                0.05167177 - 0.00643947j, 0.01995970 + 0.01168872j],
                                               [0.03821242 - 0.00435542j, 0.07533170 + 0.14590143j,
                                                -0.01493027 - 0.02664675j, -0.01128964 - 0.02424692j,
                                                -0.03347793 - 0.0358814j, -0.03924164 - 0.01978305j],
                                               [-0.00517758 - 0.08601604j, 0.02246912 + 0.01942764j,
                                                0.06627311 + 0.08763801j, -0.02238926 - 0.06140625j,
                                                0.06211313 - 0.03317753j, -0.01519073 - 0.02842563j],
                                               [-0.00881969 + 0.01842357j, -0.01972641 - 0.00994365j,
                                                0.05289453 - 0.06822038j, -0.02492378 - 0.06097411j,
                                                0.06365649 - 0.09346585j, 0.05031486 + 0.00858656j],
                                               [-0.09355730 - 0.07553701j, 0.02395259 + 0.02185743j,
                                                0.03107832 + 0.04714527j, 0.01865586 + 0.08640926j,
                                                -0.03414096 + 0.02605602j, 0.09492552 - 0.01306734j]])))

###############################################################################

    @parameterized.expand(
        itertools.product(fft_modules,
                          [(6, 6), (8, 8), (6, 8)],
                          [(True, True), (False, False),
                           (True, False), (False, True)],
                          [(True, True), (False, False),
                           (True, False), (False, True)]),
        testcase_func_name=custom_name_func)
    def test_calc_transform_variations(self, fft_module, shape, zerocenter_in,
                                       zerocenter_out):
        data = np.arange(np.prod(shape)).reshape(shape)
        x = rg_space(shape, complexity=2, zerocenter=zerocenter_in,
                     fft_module=fft_module)
        y = x.get_codomain()
        y.paradict['zerocenter'] = zerocenter_out

        casted_data = x.cast(data)
        x_result = x.calc_transform(casted_data, codomain=y)

        np_data = data.copy()
        np_data = np.fft.fftshift(np_data, axes=np.where(zerocenter_in)[0])
        np_data = np.fft.fftn(np_data)
        np_data = np.fft.fftshift(np_data, axes=np.where(zerocenter_out)[0])
        np_result = np_data/np.prod(shape)
        assert(check_almost_equality(x, x_result, np_result))

###############################################################################

    @parameterized.expand([],testcase_func_name=custom_name_func)
    def test_calc_smooth(self):
        sigma = 0.01
        shape = (8, 8)
        a = np.arange(np.prod(shape)).reshape(shape)
        x = rg_space(shape)
        casted_a = x.cast(a)
        assert(check_almost_equality(x, x.calc_smooth(casted_a, sigma=sigma),
                                     np.array([[0.3869063,   1.33370382,   2.34906384,   3.3400879,
                                                4.34774552,   5.33876958,   6.3541296,   7.30092712],
                                               [7.96128648,   8.90808401,   9.92344403,  10.91446809,
                                                11.9221257,  12.91314976,  13.92850978,  14.87530731],
                                               [16.08416664,  17.03096417,  18.04632419,  19.03734824,
                                                20.04500586,  21.03602992,  22.05138994,  22.99818747],
                                               [24.01235911,  24.95915664,  25.97451666,  26.96554072,
                                                27.97319833,  28.96422239,  29.97958241,  30.92637994],
                                               [32.07362006,  33.02041759,  34.03577761,  35.02680167,
                                                36.03445928,  37.02548334,  38.04084336,  38.98764089],
                                               [40.00181253,  40.94861006,  41.96397008,  42.95499414,
                                                43.96265176,  44.95367581,  45.96903583,  46.91583336],
                                               [48.12469269,  49.07149022,  50.08685024,  51.0778743,
                                                52.08553191,  53.07655597,  54.09191599,  55.03871352],
                                               [55.69907288,  56.6458704,  57.66123042,  58.65225448,
                                                59.6599121,  60.65093616,  61.66629618,  62.6130937]])))

###############################################################################

    @parameterized.expand([], testcase_func_name=custom_name_func)
    def test_calc_power(self):
        shape = (8, 8)
        a = np.arange(np.prod(shape)).reshape(shape)
        x = rg_space(shape)
        assert_almost_equal(x.calc_power(a),
                            np.array([992.25, 55.48097039, 0., 16.25,
                                      0., 0., 9.51902961, 0.,
                                      0., 8.125, 0., 0.,
                                      0., 0., 0.]))


###############################################################################
###############################################################################

class Test_Lm_Space(unittest.TestCase):

    @parameterized.expand(
        itertools.product([1, 17],
                          [None, 12, 17],
                          all_lm_datatypes),
        testcase_func_name=custom_name_func)
    def test_successfull_init(self, lmax, mmax, dtype):
        # TODO Look at this
        if datamodel in ['not']:
            l = lm_space(lmax, mmax=mmax, dtype=dtype)
            assert(isinstance(l.harmonic, bool))
            assert_equal(l.paradict['lmax'], lmax)
            if mmax is None or mmax > lmax:
                assert_equal(l.paradict['mmax'], lmax)
            else:
                assert_equal(l.paradict['mmax'], mmax)
            assert_equal(l.dtype, dtype)
            assert_equal(l.discrete, True)
            assert_equal(l.harmonic, True)
            assert_equal(l.distances, (np.float(1),))
        else:
            with assert_raises(NotImplementedError): lm_space(lmax, mmax=mmax, dtype=dtype)


###############################################################################

    def test_para(self):
        lmax = 17
        mmax = 12
        l = lm_space(lmax, mmax=mmax)
        assert_equal(l.para, np.array([lmax, mmax]))

        new_para = np.array([9, 12])
        l.para = new_para
        assert_equal(l.para, np.array([9, 9]))

    def test_get_shape_dof_meta_volume(self):
        lmax = 17
        mmax = 12
        l = lm_space(lmax, mmax=mmax)

        assert_equal(l.get_shape(), (156,))
        assert_equal(l.get_dof(), 294)
        assert_equal(l.get_dof(split=True), (294,))
        assert_equal(l.get_meta_volume(), 294.)
        assert_equal(l.get_meta_volume(split=True),
                     l.cast(np.concatenate([np.ones(18), np.ones(138)*2])))

    def test_cast(self):
        lmax = 17
        mmax = 12
        l = lm_space(lmax, mmax=mmax)

        casted = l.cast(1+1j)
        real_part = casted[:18]
        assert(real_part,  l.unary_operation(real_part, 'real'))

###############################################################################

    @parameterized.expand([], testcase_func_name=custom_name_func)
    def test_enforce_power(self):
        lmax = 17
        mmax = 12
        # TODO Look at this
        if datamodel in ['not']:
            l = lm_space(lmax, mmax=mmax, datamodel=datamodel)

            assert_equal(l.enforce_power(2),
                         np.ones(18)*2)
            assert_almost_equal(
                l.enforce_power(lambda x: 42 / (1 + x)**5),
                np.array([  4.20000000e+01,   1.31250000e+00,   1.72839506e-01,
             4.10156250e-02,   1.34400000e-02,   5.40123457e-03,
             2.49895877e-03,   1.28173828e-03,   7.11273688e-04,
             4.20000000e-04,   2.60786956e-04,   1.68788580e-04,
             1.13118211e-04,   7.80924615e-05,   5.53086420e-05,
             4.00543213e-05,   2.95804437e-05,   2.22273027e-05]))
        else:
            with assert_raises(NotImplementedError): lm_space(lmax, mmax=mmax, datamodel=datamodel)

##############################################################################

    @parameterized.expand([], testcase_func_name=custom_name_func)
    def test_get_check_codomain(self):
        lmax = 23
        mmax = 23
        # TODO Look at this
        if datamodel in ['not']:
            l = lm_space(lmax, mmax=mmax)

            y = l.get_codomain()
            assert(l.check_codomain(y))
            assert(y.check_codomain(l))

            if 'hp_space' in available:
                y = l.get_codomain('hp')
                assert(l.check_codomain(y))
                assert(y.check_codomain(l))
            if 'gl_space' in available:
                y = l.get_codomain('gl')
                assert(l.check_codomain(y))
                assert(y.check_codomain(l))
        else:
            with assert_raises(NotImplementedError): lm_space(lmax, mmax=mmax)


###############################################################################
#
#    @parameterized.expand(
#        itertools.product([True], #[True, False],
#                          ['pyfftw']),
#                          #DATAMODELS['rg_space']),
#        testcase_func_name=custom_name_func)
#    def test_get_random_values(self, harmonic, datamodel):
#        x = rg_space((4, 4), complexity=1, harmonic=harmonic,
#                     datamodel=datamodel)
#
#        # pm1
#        data = x.get_random_values(random='pm1')
#        flipped_data = flip(x, data)
#        assert(check_almost_equality(x, data, flipped_data))
#
#        # gau
#        data = x.get_random_values(random='gau', mean=4 + 3j, std=2)
#        flipped_data = flip(x, data)
#        assert(check_almost_equality(x, data, flipped_data))
#
#        # uni
#        data = x.get_random_values(random='uni', vmin=-2, vmax=4)
#        flipped_data = flip(x, data)
#        assert(check_almost_equality(x, data, flipped_data))
#
#        # syn
#        data = x.get_random_values(random='syn',
#                                   spec=lambda x: 42 / (1 + x)**3)
#        flipped_data = flip(x, data)
#        assert(check_almost_equality(x, data, flipped_data))
#
################################################################################
#
#    @parameterized.expand(
#        DATAMODELS['rg_space'],
#        testcase_func_name=custom_name_func)
#    def test_calc_dot(self, datamodel):
#        shape = (8, 8)
#        a = np.arange(np.prod(shape)).reshape(shape)
#        x = rg_space(shape)
#        assert_equal(x.calc_dot(a, a), 85344)
#        assert_equal(x.calc_dot(a, 1), 2016)
#        assert_equal(x.calc_dot(1, a), 2016)
#
################################################################################
#
#    @parameterized.expand(
#        itertools.product([0, 1],
#                          DATAMODELS['rg_space']),
#        testcase_func_name=custom_name_func)
#    def test_calc_transform_general(self, complexity, datamodel):
#        data = fft_test_data.copy()
#        shape = data.shape
#
#        x = rg_space(shape, complexity=complexity, datamodel=datamodel)
#        data = fft_test_data.copy()
#        data = x.cast(data)
#        check_equality(x, data, x.calc_transform(x.calc_transform(data)))
#
################################################################################
#
#    @parameterized.expand(
#        itertools.product(fft_modules,
#                          DATAMODELS['rg_space']),
#        testcase_func_name=custom_name_func)
#    def test_calc_transform_explicit(self, fft_module, datamodel):
#        data = fft_test_data.copy()
#        shape = data.shape
#
#        x = rg_space(shape, complexity=2, zerocenter=False,
#                     fft_module=fft_module, datamodel=datamodel)
#        casted_data = x.cast(data)
#        assert(check_almost_equality(x, x.calc_transform(casted_data),
#                                     np.array([[0.50541615 + 0.50558267j, -0.01458536 - 0.01646137j,
#                                                0.01649006 + 0.01990988j, 0.04668049 - 0.03351745j,
#                                                -0.04382765 - 0.06455639j, -0.05978564 + 0.01334044j],
#                                               [-0.05347464 + 0.04233343j, -0.05167177 + 0.00643947j,
#                                                -0.01995970 - 0.01168872j, 0.10653817 + 0.03885947j,
#                                                -0.03298075 - 0.00374715j, 0.00622585 - 0.01037453j],
#                                               [-0.01128964 - 0.02424692j, -0.03347793 - 0.0358814j,
#                                                -0.03924164 - 0.01978305j, 0.03821242 - 0.00435542j,
#                                                0.07533170 + 0.14590143j, -0.01493027 - 0.02664675j],
#                                               [0.02238926 + 0.06140625j, -0.06211313 + 0.03317753j,
#                                                0.01519073 + 0.02842563j, 0.00517758 + 0.08601604j,
#                                                -0.02246912 - 0.01942764j, -0.06627311 - 0.08763801j],
#                                               [-0.02492378 - 0.06097411j, 0.06365649 - 0.09346585j,
#                                                0.05031486 + 0.00858656j, -0.00881969 + 0.01842357j,
#                                                -0.01972641 - 0.00994365j, 0.05289453 - 0.06822038j],
#                                               [-0.01865586 - 0.08640926j, 0.03414096 - 0.02605602j,
#                                                -0.09492552 + 0.01306734j, 0.09355730 + 0.07553701j,
#                                                -0.02395259 - 0.02185743j, -0.03107832 - 0.04714527j]])))
#
#        x = rg_space(shape, complexity=2, zerocenter=True,
#                     fft_module=fft_module, datamodel=datamodel)
#        casted_data = x.cast(data)
#        assert(check_almost_equality(x, x.calc_transform(casted_data),
#                                     np.array([[0.00517758 + 0.08601604j, 0.02246912 + 0.01942764j,
#                                                -0.06627311 - 0.08763801j, -0.02238926 - 0.06140625j,
#                                                -0.06211313 + 0.03317753j, -0.01519073 - 0.02842563j],
#                                               [0.00881969 - 0.01842357j, -0.01972641 - 0.00994365j,
#                                                -0.05289453 + 0.06822038j, -0.02492378 - 0.06097411j,
#                                                -0.06365649 + 0.09346585j, 0.05031486 + 0.00858656j],
#                                               [0.09355730 + 0.07553701j, 0.02395259 + 0.02185743j,
#                                                -0.03107832 - 0.04714527j, 0.01865586 + 0.08640926j,
#                                                0.03414096 - 0.02605602j, 0.09492552 - 0.01306734j],
#                                               [-0.04668049 + 0.03351745j, -0.04382765 - 0.06455639j,
#                                                0.05978564 - 0.01334044j, 0.50541615 + 0.50558267j,
#                                                0.01458536 + 0.01646137j, 0.01649006 + 0.01990988j],
#                                               [0.10653817 + 0.03885947j, 0.03298075 + 0.00374715j,
#                                                0.00622585 - 0.01037453j, 0.05347464 - 0.04233343j,
#                                                -0.05167177 + 0.00643947j, 0.01995970 + 0.01168872j],
#                                               [-0.03821242 + 0.00435542j, 0.07533170 + 0.14590143j,
#                                                0.01493027 + 0.02664675j, -0.01128964 - 0.02424692j,
#                                                0.03347793 + 0.0358814j, -0.03924164 - 0.01978305j]])))
#
#        x = rg_space(shape, complexity=2, zerocenter=[True, False],
#                     fft_module=fft_module, datamodel=datamodel)
#        casted_data = x.cast(data)
#        assert(check_almost_equality(x, x.calc_transform(casted_data),
#                                     np.array([[-0.02238926 - 0.06140625j, 0.06211313 - 0.03317753j,
#                                                -0.01519073 - 0.02842563j, -0.00517758 - 0.08601604j,
#                                                0.02246912 + 0.01942764j, 0.06627311 + 0.08763801j],
#                                               [-0.02492378 - 0.06097411j, 0.06365649 - 0.09346585j,
#                                                0.05031486 + 0.00858656j, -0.00881969 + 0.01842357j,
#                                                -0.01972641 - 0.00994365j, 0.05289453 - 0.06822038j],
#                                               [0.01865586 + 0.08640926j, -0.03414096 + 0.02605602j,
#                                                0.09492552 - 0.01306734j, -0.09355730 - 0.07553701j,
#                                                0.02395259 + 0.02185743j, 0.03107832 + 0.04714527j],
#                                               [0.50541615 + 0.50558267j, -0.01458536 - 0.01646137j,
#                                                0.01649006 + 0.01990988j, 0.04668049 - 0.03351745j,
#                                                -0.04382765 - 0.06455639j, -0.05978564 + 0.01334044j],
#                                               [0.05347464 - 0.04233343j, 0.05167177 - 0.00643947j,
#                                                0.01995970 + 0.01168872j, -0.10653817 - 0.03885947j,
#                                                0.03298075 + 0.00374715j, -0.00622585 + 0.01037453j],
#                                               [-0.01128964 - 0.02424692j, -0.03347793 - 0.0358814j,
#                                                -0.03924164 - 0.01978305j, 0.03821242 - 0.00435542j,
#                                                0.07533170 + 0.14590143j, -0.01493027 - 0.02664675j]])))
#
#        x = rg_space(shape, complexity=2, zerocenter=[True, False],
#                     fft_module=fft_module, datamodel=datamodel)
#        y = rg_space(shape, complexity=2, zerocenter=[False, True],
#                     distances=[1, 1], harmonic=True,
#                     fft_module=fft_module, datamodel=datamodel)
#        casted_data = x.cast(data)
#        assert(check_almost_equality(x, x.calc_transform(casted_data,
#                                                         codomain=y),
#                                     np.array([[0.04668049 - 0.03351745j, -0.04382765 - 0.06455639j,
#                                                -0.05978564 + 0.01334044j, 0.50541615 + 0.50558267j,
#                                                -0.01458536 - 0.01646137j, 0.01649006 + 0.01990988j],
#                                               [-0.10653817 - 0.03885947j, 0.03298075 + 0.00374715j,
#                                                -0.00622585 + 0.01037453j, 0.05347464 - 0.04233343j,
#                                                0.05167177 - 0.00643947j, 0.01995970 + 0.01168872j],
#                                               [0.03821242 - 0.00435542j, 0.07533170 + 0.14590143j,
#                                                -0.01493027 - 0.02664675j, -0.01128964 - 0.02424692j,
#                                                -0.03347793 - 0.0358814j, -0.03924164 - 0.01978305j],
#                                               [-0.00517758 - 0.08601604j, 0.02246912 + 0.01942764j,
#                                                0.06627311 + 0.08763801j, -0.02238926 - 0.06140625j,
#                                                0.06211313 - 0.03317753j, -0.01519073 - 0.02842563j],
#                                               [-0.00881969 + 0.01842357j, -0.01972641 - 0.00994365j,
#                                                0.05289453 - 0.06822038j, -0.02492378 - 0.06097411j,
#                                                0.06365649 - 0.09346585j, 0.05031486 + 0.00858656j],
#                                               [-0.09355730 - 0.07553701j, 0.02395259 + 0.02185743j,
#                                                0.03107832 + 0.04714527j, 0.01865586 + 0.08640926j,
#                                                -0.03414096 + 0.02605602j, 0.09492552 - 0.01306734j]])))
#
################################################################################
#
#    @parameterized.expand(DATAMODELS['rg_space'],
#                          testcase_func_name=custom_name_func)
#    def test_calc_smooth(self, datamodel):
#        sigma = 0.01
#        shape = (8, 8)
#        a = np.arange(np.prod(shape)).reshape(shape)
#        x = rg_space(shape)
#        casted_a = x.cast(a)
#        assert(check_almost_equality(x, x.calc_smooth(casted_a, sigma=sigma),
#                                     np.array([[0.3869063,   1.33370382,   2.34906384,   3.3400879,
#                                                4.34774552,   5.33876958,   6.3541296,   7.30092712],
#                                               [7.96128648,   8.90808401,   9.92344403,  10.91446809,
#                                                11.9221257,  12.91314976,  13.92850978,  14.87530731],
#                                               [16.08416664,  17.03096417,  18.04632419,  19.03734824,
#                                                20.04500586,  21.03602992,  22.05138994,  22.99818747],
#                                               [24.01235911,  24.95915664,  25.97451666,  26.96554072,
#                                                27.97319833,  28.96422239,  29.97958241,  30.92637994],
#                                               [32.07362006,  33.02041759,  34.03577761,  35.02680167,
#                                                36.03445928,  37.02548334,  38.04084336,  38.98764089],
#                                               [40.00181253,  40.94861006,  41.96397008,  42.95499414,
#                                                43.96265176,  44.95367581,  45.96903583,  46.91583336],
#                                               [48.12469269,  49.07149022,  50.08685024,  51.0778743,
#                                                52.08553191,  53.07655597,  54.09191599,  55.03871352],
#                                               [55.69907288,  56.6458704,  57.66123042,  58.65225448,
#                                                59.6599121,  60.65093616,  61.66629618,  62.6130937]])))
#
################################################################################
#
#    @parameterized.expand(DATAMODELS['rg_space'],
#                          testcase_func_name=custom_name_func)
#    def test_calc_power(self, datamodel):
#        shape = (8, 8)
#        a = np.arange(np.prod(shape)).reshape(shape)
#        x = rg_space(shape)
#        assert_almost_equal(x.calc_power(a),
#                            np.array([992.25, 55.48097039, 0., 16.25,
#                                      0., 0., 9.51902961, 0.,
#                                      0., 8.125, 0., 0.,
#                                      0., 0., 0.]))
#


print all_spaces
print generate_space('rg_space')

class Test_axis(unittest.TestCase):
    @parameterized.expand(
        itertools.product(point_like_spaces, [4],
                          ['sum', 'prod', 'mean', 'var', 'std', 'median', 'all',
                           'any', 'amin', 'nanmin', 'argmin', 'amax', 'nanmax',
                           'argmax'],
                          [None, (0,)]),
        testcase_func_name=custom_name_func)
    def test_unary_operations(self, name, num, op, axis):
        s = generate_space_with_size(name, num)
        d = generate_data(s)
        a = d.get_full_data()
        if op in ['argmin', 'argmax'] and axis is not None:
            assert_raises(NotImplementedError, lambda: s.unary_operation
                          (d, op, axis=axis))
        else:
            assert_almost_equal(s.unary_operation(d, op, axis=axis),
                                getattr(np, op)(a, axis=axis), decimal=4)
            if name in ['rg_space']:
                if op in ['argmin', 'argmax']:
                    assert_raises(NotImplementedError, lambda: s.unary_operation
                                  (d, op, axis=(0, 1)))
                    assert_raises(NotImplementedError, lambda: s.unary_operation
                                  (d, op, axis=(1, )))
                else:
                    assert_almost_equal(s.unary_operation(d, op, axis=(0, 1)),
                                        getattr(np, op)(a, axis=(0, 1)),
                                        decimal=4)
                    assert_almost_equal(s.unary_operation(d, op, axis=(1,)),
                                        getattr(np, op)(a, axis=(1,)),
                                        decimal=4)<|MERGE_RESOLUTION|>--- conflicted
+++ resolved
@@ -742,35 +742,6 @@
 
 ###############################################################################
 
-<<<<<<< HEAD
-    @parameterized.expand(
-        itertools.product([True],
-                          ['pyfftw']),
-        testcase_func_name=custom_name_func)
-    def test_get_random_values(self, harmonic, ):
-        x = rg_space((4, 4), complexity=1, harmonic=harmonic)
-
-        # pm1
-        data = x.get_random_values(random='pm1')
-        flipped_data = flip(x, data)
-        assert(check_almost_equality(x, data, flipped_data))
-
-        # gau
-        data = x.get_random_values(random='gau', mean=4 + 3j, std=2)
-        flipped_data = flip(x, data)
-        assert(check_almost_equality(x, data, flipped_data))
-
-        # uni
-        data = x.get_random_values(random='uni', vmin=-2, vmax=4)
-        flipped_data = flip(x, data)
-        assert(check_almost_equality(x, data, flipped_data))
-
-        # syn
-        data = x.get_random_values(random='syn',
-                                   spec=lambda x: 42 / (1 + x)**3)
-        flipped_data = flip(x, data)
-        assert(check_almost_equality(x, data, flipped_data))
-=======
 #    @parameterized.expand(
 #        itertools.product([True], #[True, False],
 #                          ['fftw']),
@@ -800,7 +771,6 @@
 #                                   spec=lambda x: 42 / (1 + x)**3)
 #        flipped_data = flip(x, data)
 #        assert(check_almost_equality(x, data, flipped_data))
->>>>>>> c435e42f
 
 ###############################################################################
 
