# This program is free software: you can redistribute it and/or modify
# it under the terms of the GNU General Public License as published by
# the Free Software Foundation, either version 3 of the License, or
# (at your option) any later version.
#
# This program is distributed in the hope that it will be useful,
# but WITHOUT ANY WARRANTY; without even the implied warranty of
# MERCHANTABILITY or FITNESS FOR A PARTICULAR PURPOSE.  See the
# GNU General Public License for more details.
#
# You should have received a copy of the GNU General Public License
# along with this program.  If not, see <http://www.gnu.org/licenses/>.
#
# Copyright(C) 2013-2018 Max-Planck-Society
#
# NIFTy is being developed at the Max-Planck-Institut fuer Astrophysik
# and financially supported by the Studienstiftung des deutschen Volkes.

import unittest
from itertools import product
from test.common import expand

import nifty5 as ift
import numpy as np


class Model_Tests(unittest.TestCase):
    @staticmethod
    def make_linearization(type, space, seed):
        np.random.seed(seed)
        S = ift.ScalingOperator(1., space)
        s = S.draw_sample()
        if type == "Constant":
            return ift.Linearization.make_const(s)
        elif type == "Variable":
            return ift.Linearization.make_var(s)
        raise ValueError('unknown type passed')

    @expand(product(
        [ift.GLSpace(15),
         ift.RGSpace(64, distances=.789),
         ift.RGSpace([32, 32], distances=.789)],
        [4, 78, 23]
        ))
    def testBasics(self, space, seed):
        var = self.make_linearization("Variable", space, seed)
        model = ift.ScalingOperator(6., var.target)
        ift.extra.check_value_gradient_consistency(model, var.val)

    @expand(product(
        ['Variable', 'Constant'],
        ['Variable'],
        [ift.GLSpace(15),
         ift.RGSpace(64, distances=.789),
         ift.RGSpace([32, 32], distances=.789)],
        [4, 78, 23]
        ))
    def testBinary(self, type1, type2, space, seed):
        dom1 = ift.MultiDomain.make({'s1': space})
        lin1 = self.make_linearization(type1, dom1, seed)
        dom2 = ift.MultiDomain.make({'s2': space})
        lin2 = self.make_linearization(type2, dom2, seed)

        dom = ift.MultiDomain.union((dom1, dom2))
        model = ift.FieldAdapter(dom, "s1")*ift.FieldAdapter(dom, "s2")
        pos = ift.from_random("normal", dom)
        ift.extra.check_value_gradient_consistency(model, pos)
        model = ift.FieldAdapter(dom, "s1")+ift.FieldAdapter(dom, "s2")
        pos = ift.from_random("normal", dom)
        ift.extra.check_value_gradient_consistency(model, pos)
        model = ift.FieldAdapter(dom, "s1").scale(3.)
        pos = ift.from_random("normal", dom)
        ift.extra.check_value_gradient_consistency(model, pos)
        model = ift.ScalingOperator(2.456, space)(
            ift.FieldAdapter(dom, "s1")*ift.FieldAdapter(dom, "s2"))
        pos = ift.from_random("normal", dom)
        ift.extra.check_value_gradient_consistency(model, pos)
        model = ift.positive_tanh(ift.ScalingOperator(2.456, space)(
            ift.FieldAdapter(dom, "s1")*ift.FieldAdapter(dom, "s2")))
        pos = ift.from_random("normal", dom)
        ift.extra.check_value_gradient_consistency(model, pos)
        if isinstance(space, ift.RGSpace):
            model = ift.FFTOperator(space)(
                ift.FieldAdapter(dom, "s1")*ift.FieldAdapter(dom, "s2"))
            pos = ift.from_random("normal", dom)
            ift.extra.check_value_gradient_consistency(model, pos)

    @expand(product(
        [ift.GLSpace(15),
         ift.RGSpace(64, distances=.789),
         ift.RGSpace([32, 32], distances=.789)],
        [4],
        [0.5],
        [2.],
        [3.],
        [1.5],
        [1.75],
        [1.3],
        [4, 78, 23],
        ))
    def testModelLibrary(self, space, Npixdof, ceps_a,
                         ceps_k, sm, sv, im, iv, seed):
        # tests amplitude model and coorelated field model
        np.random.seed(seed)
        model = ift.AmplitudeModel(space, Npixdof, ceps_a, ceps_k, sm,
                                   sv, im, iv)
        S = ift.ScalingOperator(1., model.domain)
        pos = S.draw_sample()
        ift.extra.check_value_gradient_consistency(model, pos)

        model2 = ift.CorrelatedField(space, model)
        S = ift.ScalingOperator(1., model2.domain)
        pos = S.draw_sample()
        ift.extra.check_value_gradient_consistency(model2, pos)

<<<<<<< HEAD
#     @expand(product(
#         [ift.GLSpace(15),
#          ift.RGSpace(64, distances=.789),
#          ift.RGSpace([32, 32], distances=.789)],
#         [4, 78, 23]))
#     def testPointModel(seld, space, seed):
#
#         S = ift.ScalingOperator(1., space)
#         pos = ift.MultiField.from_dict(
#                 {'points': S.draw_sample()})
#         alpha = 1.5
#         q = 0.73
#         model = ift.PointSources(pos, alpha, q)
#         # FIXME All those cdfs and ppfs are not that accurate
#         ift.extra.check_value_gradient_consistency(model, tol=1e-5)
#
#     @expand(product(
#         ['Variable', 'Constant'],
#         [ift.GLSpace(15),
#          ift.RGSpace(64, distances=.789),
#          ift.RGSpace([32, 32], distances=.789)],
#         [4, 78, 23]
#         ))
#     def testMultiModel(self, type, space, seed):
#         model = self.make_model(
#             type, space_key='s', space=space, seed=seed)['s']
#         mmodel = ift.MultiModel(model, 'g')
#         ift.extra.check_value_gradient_consistency(mmodel)
=======
    @expand(product(
        [ift.GLSpace(15),
         ift.RGSpace(64, distances=.789),
         ift.RGSpace([32, 32], distances=.789)],
        [4, 78, 23]))
    def testPointModel(seld, space, seed):

        S = ift.ScalingOperator(1., space)
        pos = ift.MultiField.from_dict(
                {'points': S.draw_sample()})
        alpha = 1.5
        q = 0.73
        model = ift.InverseGammaModel(pos, alpha, q, 'points')
        # FIXME All those cdfs and ppfs are not very accurate
        ift.extra.check_value_gradient_consistency(model, tol=1e-5)

    @expand(product(
        ['Variable', 'Constant'],
        [ift.GLSpace(15),
         ift.RGSpace(64, distances=.789),
         ift.RGSpace([32, 32], distances=.789)],
        [4, 78, 23]
        ))
    def testMultiModel(self, type, space, seed):
        model = self.make_model(
            type, space_key='s', space=space, seed=seed)['s']
        mmodel = ift.MultiModel(model, 'g')
        ift.extra.check_value_gradient_consistency(mmodel)
>>>>>>> d7aaaea0
<|MERGE_RESOLUTION|>--- conflicted
+++ resolved
@@ -113,7 +113,6 @@
         pos = S.draw_sample()
         ift.extra.check_value_gradient_consistency(model2, pos)
 
-<<<<<<< HEAD
 #     @expand(product(
 #         [ift.GLSpace(15),
 #          ift.RGSpace(64, distances=.789),
@@ -126,8 +125,8 @@
 #                 {'points': S.draw_sample()})
 #         alpha = 1.5
 #         q = 0.73
-#         model = ift.PointSources(pos, alpha, q)
-#         # FIXME All those cdfs and ppfs are not that accurate
+#         model = ift.InverseGammaModel(pos, alpha, q, 'points')
+#         # FIXME All those cdfs and ppfs are not very accurate
 #         ift.extra.check_value_gradient_consistency(model, tol=1e-5)
 #
 #     @expand(product(
@@ -141,34 +140,4 @@
 #         model = self.make_model(
 #             type, space_key='s', space=space, seed=seed)['s']
 #         mmodel = ift.MultiModel(model, 'g')
-#         ift.extra.check_value_gradient_consistency(mmodel)
-=======
-    @expand(product(
-        [ift.GLSpace(15),
-         ift.RGSpace(64, distances=.789),
-         ift.RGSpace([32, 32], distances=.789)],
-        [4, 78, 23]))
-    def testPointModel(seld, space, seed):
-
-        S = ift.ScalingOperator(1., space)
-        pos = ift.MultiField.from_dict(
-                {'points': S.draw_sample()})
-        alpha = 1.5
-        q = 0.73
-        model = ift.InverseGammaModel(pos, alpha, q, 'points')
-        # FIXME All those cdfs and ppfs are not very accurate
-        ift.extra.check_value_gradient_consistency(model, tol=1e-5)
-
-    @expand(product(
-        ['Variable', 'Constant'],
-        [ift.GLSpace(15),
-         ift.RGSpace(64, distances=.789),
-         ift.RGSpace([32, 32], distances=.789)],
-        [4, 78, 23]
-        ))
-    def testMultiModel(self, type, space, seed):
-        model = self.make_model(
-            type, space_key='s', space=space, seed=seed)['s']
-        mmodel = ift.MultiModel(model, 'g')
-        ift.extra.check_value_gradient_consistency(mmodel)
->>>>>>> d7aaaea0
+#         ift.extra.check_value_gradient_consistency(mmodel)