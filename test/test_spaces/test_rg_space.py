--- conflicted
+++ resolved
@@ -158,19 +158,13 @@
 
     @expand(product([(10,), (11,), (1, 1), (4, 4), (5, 7), (8, 12), (7, 16),
                      (4, 6, 8), (17, 5, 3)],
-<<<<<<< HEAD
                     [True, False],
                     ['real', 'complex']))
     def test_hermitianize_inverter(self, shape, zerocenter, base):
-        r = RGSpace(shape, harmonic=True, zerocenter=zerocenter)
-=======
-                    [True, False]))
-    def test_hermitianize_inverter(self, shape, zerocenter):
         try:
             r = RGSpace(shape, harmonic=True, zerocenter=zerocenter)
         except ValueError:
             raise SkipTest
->>>>>>> ea9b75ba
         v = distributed_data_object(global_shape=shape, dtype=np.complex128)
         v[:] = np.random.random(shape) + 1j*np.random.random(shape)
 
