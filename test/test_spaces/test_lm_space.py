# This program is free software: you can redistribute it and/or modify
# it under the terms of the GNU General Public License as published by
# the Free Software Foundation, either version 3 of the License, or
# (at your option) any later version.
#
# This program is distributed in the hope that it will be useful,
# but WITHOUT ANY WARRANTY; without even the implied warranty of
# MERCHANTABILITY or FITNESS FOR A PARTICULAR PURPOSE.  See the
# GNU General Public License for more details.
#
# You should have received a copy of the GNU General Public License
# along with this program.  If not, see <http://www.gnu.org/licenses/>.
#
# Copyright(C) 2013-2017 Max-Planck-Society
#
# NIFTy is being developed at the Max-Planck-Institut fuer Astrophysik
# and financially supported by the Studienstiftung des deutschen Volkes.

from __future__ import division
import unittest
import numpy as np
from numpy.testing import assert_, assert_equal, assert_raises,\
        assert_allclose
import nifty2go as ift
from test.common import expand
from nifty2go.dobj import to_ndarray as to_np

# [lmax, expected]
CONSTRUCTOR_CONFIGS = [
        [5, None, {
            'lmax': 5,
            'mmax': 5,
            'shape': (36,),
            'harmonic': True,
            'dim': 36,
            }],
        [7, 4, {
            'lmax': 7,
            'mmax': 4,
            'shape': (52,),
            'harmonic': True,
            'dim': 52,
            }],
        [-1, 28, {
            'error': ValueError
            }]
    ]


def _k_length_array_helper(index_arr, lmax):
    if index_arr <= lmax:
        index_half = index_arr
    else:
        if (index_arr - lmax) % 2 == 0:
            index_half = (index_arr + lmax)//2
        else:
            index_half = (index_arr + lmax + 1)//2

    m = np.ceil(((2*lmax + 1) - np.sqrt((2*lmax + 1)**2 -
                 8*(index_half - lmax)))/2).astype(int)

    return index_half - m*(2*lmax + 1 - m)//2


def get_k_length_array_configs():
    da_0 = [_k_length_array_helper(idx, 5) for idx in np.arange(36)]
    return [[5, da_0]]


class LMSpaceInterfaceTests(unittest.TestCase):
    @expand([['lmax', int],
            ['mmax', int],
            ['dim', int]])
    def test_property_ret_type(self, attribute, expected_type):
<<<<<<< HEAD
        l = ift.LMSpace(7)
=======
        l = LMSpace(7, 5)
>>>>>>> 900e4084
        assert_(isinstance(getattr(l, attribute), expected_type))


class LMSpaceFunctionalityTests(unittest.TestCase):
    @expand(CONSTRUCTOR_CONFIGS)
    def test_constructor(self, lmax, mmax, expected):
        if 'error' in expected:
            with assert_raises(expected['error']):
<<<<<<< HEAD
                ift.LMSpace(lmax)
        else:
            l = ift.LMSpace(lmax)
=======
                LMSpace(lmax, mmax)
        else:
            l = LMSpace(lmax, mmax)
>>>>>>> 900e4084
            for key, value in expected.items():
                assert_equal(getattr(l, key), value)

    def test_dvol(self):
        assert_allclose(ift.LMSpace(5).dvol(), 1.)

    @expand(get_k_length_array_configs())
    def test_k_length_array(self, lmax, expected):
        l = ift.LMSpace(lmax)
        assert_allclose(to_np(l.get_k_length_array().val), expected)<|MERGE_RESOLUTION|>--- conflicted
+++ resolved
@@ -72,11 +72,7 @@
             ['mmax', int],
             ['dim', int]])
     def test_property_ret_type(self, attribute, expected_type):
-<<<<<<< HEAD
-        l = ift.LMSpace(7)
-=======
-        l = LMSpace(7, 5)
->>>>>>> 900e4084
+        l = ift.LMSpace(7, 5)
         assert_(isinstance(getattr(l, attribute), expected_type))
 
 
@@ -85,15 +81,9 @@
     def test_constructor(self, lmax, mmax, expected):
         if 'error' in expected:
             with assert_raises(expected['error']):
-<<<<<<< HEAD
-                ift.LMSpace(lmax)
+                ift.LMSpace(lmax, mmax)
         else:
-            l = ift.LMSpace(lmax)
-=======
-                LMSpace(lmax, mmax)
-        else:
-            l = LMSpace(lmax, mmax)
->>>>>>> 900e4084
+            l = ift.LMSpace(lmax, mmax)
             for key, value in expected.items():
                 assert_equal(getattr(l, key), value)
 
