--- conflicted
+++ resolved
@@ -36,12 +36,7 @@
                    LMSpace(9)]
 
 
-<<<<<<< HEAD
 # Try all sensible kinds of combinations of spaces and binning parameters
-=======
-# Try all sensible kinds of combinations of spaces, distribution strategy and
-# binning parameters
->>>>>>> 3102f53d
 CONSISTENCY_CONFIGS_IMPLICIT = product(HARMONIC_SPACES,
                                        [None], [None, 3, 4], [True, False])
 CONSISTENCY_CONFIGS_EXPLICIT = product(HARMONIC_SPACES,
@@ -120,27 +115,14 @@
 class PowerSpaceConsistencyCheck(unittest.TestCase):
     @expand(CONSISTENCY_CONFIGS)
     def test_rhopindexConsistency(self, harmonic_partner,
-<<<<<<< HEAD
-=======
-                                  distribution_strategy,
->>>>>>> 3102f53d
                                   binbounds, nbin, logarithmic):
         p = PowerSpace(harmonic_partner=harmonic_partner,
-<<<<<<< HEAD
-                           logarithmic=logarithmic, nbin=nbin,
-                           binbounds=binbounds)
-
-        assert_equal(np.bincount(p.pindex.flatten()), p.rho,
-            err_msg='rho is not equal to pindex degeneracy')
-=======
-                       distribution_strategy=distribution_strategy,
                        binbounds=marco_binbounds(harmonic_partner,
                                                  logarithmic, nbin))
 
-        assert_equal(p.pindex.flatten().bincount(), p.rho,
+        assert_equal(np.bincount(p.pindex.flatten()), p.rho,
                      err_msg='rho is not equal to pindex degeneracy')
 
->>>>>>> 3102f53d
 
 class PowerSpaceFunctionalityTest(unittest.TestCase):
     @expand(CONSTRUCTOR_CONFIGS)
@@ -149,23 +131,12 @@
         if 'error' in expected:
             with assert_raises(expected['error']):
                 PowerSpace(harmonic_partner=harmonic_partner,
-<<<<<<< HEAD
-                           logarithmic=logarithmic, nbin=nbin,
-                           binbounds=binbounds)
-        else:
-            p = PowerSpace(harmonic_partner=harmonic_partner,
-                           logarithmic=logarithmic, nbin=nbin,
-                           binbounds=binbounds)
-=======
-                           distribution_strategy=distribution_strategy,
                            binbounds=marco_binbounds(harmonic_partner,
                                                      logarithmic, nbin))
         else:
             p = PowerSpace(harmonic_partner=harmonic_partner,
-                           distribution_strategy=distribution_strategy,
                            binbounds=marco_binbounds(harmonic_partner,
                                                      logarithmic, nbin))
->>>>>>> 3102f53d
             for key, value in expected.items():
                 if isinstance(value, np.ndarray):
                     assert_almost_equal(getattr(p, key), value)
