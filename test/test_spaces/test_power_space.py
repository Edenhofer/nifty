--- conflicted
+++ resolved
@@ -33,16 +33,8 @@
 from nose.plugins.skip import SkipTest
 
 HARMONIC_SPACES = [RGSpace((8,), harmonic=True),
-<<<<<<< HEAD
-                   RGSpace((7,), harmonic=True),
                    RGSpace((7, 8), harmonic=True),
                    RGSpace((6, 6), harmonic=True),
-                   RGSpace((7, 5), harmonic=True),
-=======
-                   RGSpace((8,), harmonic=True, zerocenter=True),
-                   RGSpace((7, 8), harmonic=True),
-                   RGSpace((6, 6), harmonic=True, zerocenter=True),
->>>>>>> b5d09b6a
                    RGSpace((5, 5), harmonic=True),
                    RGSpace((4, 5, 7), harmonic=True),
                    LMSpace(6),
